/*
 * This file is part of the DITA Open Toolkit project.
 *
 * Copyright 2015 Jarno Elovirta
 *
 * See the accompanying LICENSE file for applicable license.
 */
import org.apache.tools.ant.filters.ReplaceTokens
import org.apache.tools.ant.taskdefs.condition.Os

apply plugin: 'java'
apply plugin: 'maven-publish'
apply plugin: 'signing'

group = 'org.dita-ot'
archivesBaseName = 'dost'
<<<<<<< HEAD
/** Semver version number */
version = '4.0.0-SNAPSHOT'
=======
version = '3.7.3'
>>>>>>> 279984c6

description = """DITA Open Toolkit"""

sourceCompatibility = 17
targetCompatibility = 17

repositories {
    mavenCentral()
    maven {
        url "https://repository.jboss.org/nexus/content/repositories/thirdparty-releases/"
    }
}
dependencies {
    implementation group: 'commons-io', name: 'commons-io', version: '2.8.0'
    implementation group: 'xerces', name: 'xercesImpl', version:'2.12.2'
    implementation group: 'xml-apis', name: 'xml-apis', version:'1.4.01'
    implementation group: 'xml-resolver', name: 'xml-resolver', version:'1.2'
    implementation group: 'net.sf.saxon', name: 'Saxon-HE', version: '10.6'
    implementation group: 'com.ibm.icu', name: 'icu4j', version:'70.1'
    implementation group: 'org.apache.ant', name: 'ant', version:'1.10.12'
    implementation group: 'org.apache.ant', name: 'ant-launcher', version:'1.10.12'
    implementation(group: 'com.google.guava', name: 'guava', version: '25.1-jre') {
        exclude group: 'org.checkerframework', module: 'checker-qual'
        exclude group: 'org.codehaus.mojo', module: 'animal-sniffer-annotations'
        exclude group: 'com.google.code.findbugs', module: 'jsr305'
        exclude group: 'com.google.errorprone', module: 'error_prone_annotations'
        exclude group: 'com.google.j2objc', module: 'j2objc-annotations'
    }
    implementation group: 'org.slf4j', name: 'slf4j-api', version: '1.7.32'
    implementation group: 'ch.qos.logback', name: 'logback-classic', version: '1.2.8'
    implementation group: 'com.fasterxml.jackson.core', name: 'jackson-core', version: '2.13.0'
    implementation group: 'com.fasterxml.jackson.core', name: 'jackson-databind', version: '2.13.2.2'
    implementation group: 'com.fasterxml.jackson.dataformat', name: 'jackson-dataformat-yaml', version: '2.13.4'
    implementation group: 'org.relaxng', name: 'jing', version: '20181222'
    implementation group: 'org.apache.ant', name: 'ant-apache-resolver', version:'1.10.12'
    testImplementation  group: 'nu.validator.htmlparser', name: 'htmlparser', version:'1.4'
    testImplementation  group: 'junit', name: 'junit', version:'4.13.2'
    testImplementation  group: 'org.xmlunit', name: 'xmlunit-core', version: '2.6.0'
}

jar {
    archiveFileName = "${project.name}.jar"
    exclude "catalog.xml"
}

processResources {
    filter ReplaceTokens, tokens: [
            'version': project.version,
            'release': "${project.version.split('\\.').toList().subList(0, 2).join('.').toString()}".toString()
    ]
}

task sourcesJar(type: Jar) {
    from sourceSets.main.allJava
    archiveClassifier = 'sources'
}

task javadocJar(type: Jar) {
    from javadoc
    archiveClassifier = 'javadoc'
}

artifacts {
    archives jar, javadocJar, sourcesJar
}

test {
    exclude '**/IntegrationTest*.class'
    exclude '**/EndToEndTest*.class'
}

test.maxParallelForks = 4

// Integration test

def integrationTestSystemProperties = [
        temp_dir : "${buildDir}/tmp/integrationTest",
        dita_dir : "${projectDir}/src/main",
        basedir : "${projectDir}/src/test"
]
if (System.getProperty("test") != null) {
    integrationTestSystemProperties["test"] = System.getProperty("test")
}
if (System.getProperty("log_level") != null) {
    integrationTestSystemProperties["log_level"] = System.getProperty("log_level")
}

task integrationTest(type: Test, dependsOn: 'buildLocal') {
    minHeapSize = "128m"
    maxHeapSize = "1024m"
    systemProperties = integrationTestSystemProperties
    include '**/IntegrationTest*.class'
}

// End to end test

dependencies {
    testImplementation  project(':htmlhelp')
    testImplementation  project(':fo')
    testImplementation  project(':fop')
}

def e2eTestSystemProperties = [
        temp_dir : "${buildDir}/tmp/e2eTest",
        dita_dir : "${projectDir}/src/main",
        basedir : "${projectDir}/src/test"
]
if (System.getProperty("log_level") != null) {
    integrationTestSystemProperties["log_level"] = System.getProperty("log_level")
}

task e2eTest(type: Test, dependsOn: 'buildLocal') {
    minHeapSize = "128m"
    maxHeapSize = "1024m"
    maxParallelForks = 4
    systemProperties = e2eTestSystemProperties
    include '**/EndToEndTest*.class'
}

// Install

defaultTasks 'buildLocal'

clean {
    delete "src/main/lib/"
    delete "src/main/plugins/org.dita.htmlhelp/lib/"
    delete "src/main/plugins/org.dita.pdf2/lib/"
    delete "src/main/plugins/org.dita.pdf2.fop/lib/"
}

task copyInstall(type: Copy) {
    from (jar)
    from (configurations.runtimeClasspath.allArtifacts.files)
    from (configurations.runtimeClasspath) {
        rename "ant-launcher(-\\d+(\\.\\d+(\\.\\d+)?)?)\\.jar", "ant-launcher.jar"
        rename "ant(-\\d+(\\.\\d+(\\.\\d+)?)?)\\.jar", "ant.jar"
    }
    destinationDir = file("src/main/lib")
}
task buildLocal(type: JavaExec, dependsOn: [copyInstall, ":fo:copyInstall", ":fop:copyInstall", ":htmlhelp:copyInstall", ":html5:compileSass"]) {
    description "Build archives and install all plugins with dependencies"
    mainClass = "org.apache.tools.ant.launch.Launcher"
    classpath = sourceSets.main.runtimeClasspath + files("${projectDir}/src/main", "${projectDir}/src/main/config")
    workingDir file("${projectDir}/src/main")
    args "-f"
    args file("${projectDir}/src/main/integrator.xml")
}

// Distribution

ext.distTempDir = file("${buildDir}/tmp/dist")
/** When patch is "0", only use major and minor versions, e.g. 1.2 instead of 1.2.0 */
def cleanVersion = project.version.split('\\.').toList()[2] == "0" ?
        project.version.split('\\.').toList().subList(0, 2).join('.').toString() :
        project.version
def distVersion = project.hasProperty("commit") && (!project.hasProperty("tag") || tag.empty) ?
                  "${project.version}@${commit.substring(0, 7)}" :
                  "${cleanVersion}"
def distFileName = (project.hasProperty("tag") && tag.empty) ?
                   "develop" :
                   "${cleanVersion}"
def bundled = [
        "eclipsehelp": "https://github.com/dita-ot/org.dita.eclipsehelp/releases/download/3.4/org.dita.eclipsehelp-3.4.0.zip",
        "markdown": "https://github.com/jelovirt/org.lwdita/releases/download/2.4.0/org.lwdita-2.4.0.zip",
        "normalize": "https://github.com/dita-ot/org.dita.normalize/archive/1.0.zip",
        "dita11": "https://github.com/dita-ot/org.dita.specialization.dita11/archive/1.1.1.zip",
        "dita12": "https://github.com/dita-ot/org.oasis-open.dita.v1_2/archive/1.2.1.zip",
        "dita20": "https://github.com/dita-ot/dita/releases/download/2.0.0-20220111/org.oasis-open.dita.v2_0.zip",
        "dita20-techcomm": "https://github.com/dita-ot/dita-techcomm/releases/download/2.0.0-20220111/org.oasis-open.dita.techcomm.v2_0.zip",
        "xdita": "https://github.com/oasis-tcs/dita-lwdita/releases/download/v0.2.2/org.oasis-open.xdita.v0_2_2.zip",
        "index": "https://github.com/dita-ot/org.dita.index/releases/download/1.0.0/org.dita.index-1.0.0.zip",
        "axf": "https://github.com/dita-ot/org.dita.pdf2.axf/releases/download/3.6.1/org.dita.pdf2.axf-3.6.1.zip",
        "xep": "https://github.com/dita-ot/org.dita.pdf2.xep/releases/download/3.6.3/org.dita.pdf2.xep-3.6.3.zip",
]

apply from: 'gradle/dist.gradle'

task cleanDistTemp(type: Delete) {
    delete distTempDir
}

task initDist(dependsOn: [jar, cleanDistTemp]) {
    doLast {
        distTempDir.mkdirs()
        println "distVersion: ${distVersion}"
        println "distFileName: ${distFileName}"
    }
}

task copyDistTemp(type: Copy, dependsOn: initDist) {
    from (jar) {
        into "lib"
    }
    from (configurations.runtimeClasspath.allArtifacts.files) {
        into "lib"
    }
    from (configurations.runtimeClasspath) {
        into "lib"
        rename "ant-launcher(-\\d+(\\.\\d+(\\.\\d+)?)?)\\.jar", "ant-launcher.jar"
        rename "ant(-\\d+(\\.\\d+(\\.\\d+)?)?)\\.jar", "ant.jar"
    }
    from (".") {
        include "LICENSE"
    }
    from ("src/main") {
        include "plugins/*/plugin.xml"
        expand(
                version: project.version
        )
    }
    from ("src/main") {
        exclude ".gradle"
        exclude "plugins/**/build.gradle"
        exclude "plugins/**/settings.gradle"
        exclude "plugins/**/.gradle"
        exclude ".*"
        exclude "local.properties"
        include "*.*"
        include "bin/dita"
        include "bin/dita.bat"
        exclude "docsrc/.editorconfig"
        exclude "docsrc/.github"
        exclude "docsrc/.gradle"
        exclude "docsrc/.husky"
        exclude "docsrc/.oxygen"
        exclude "docsrc/.prettier*"
        exclude "docsrc/*.md"
        exclude "docsrc/*.xpr"
        exclude "docsrc/build"
        exclude "docsrc/out"
        exclude "docsrc/platform.ditaval"
        exclude "docsrc/temp"
        include "docsrc/**"
        exclude "plugins/*/plugin.xml"
        include "plugins/org.dita.base/**"
        include "plugins/org.dita.html5/**"
        exclude "plugins/org.dita.html5/build"
        exclude "plugins/org.dita.html5/.sass-cache"
        include "plugins/org.dita.htmlhelp/**"
        include "plugins/org.dita.pdf2.axf/**"
        include "plugins/org.dita.pdf2.fop/**"
        exclude "plugins/org.dita.pdf2.fop/build"
        include "plugins/org.dita.pdf2/**"
        exclude "plugins/org.dita.pdf2/src/**"
        exclude "plugins/org.dita.pdf2/build"
        exclude "plugins/org.dita.pdf2/bin/**"
        include "plugins/org.dita.specialization.dita11/**"
        include "plugins/org.dita.xhtml/**"
        include "plugins/org.oasis-open.dita.v1_2/**"
        include "plugins/org.oasis-open.dita.v1_3/**"
        exclude "temp"
        include "config/**"
        include "resources/catalog.xml"
        include "resources/plugin.rnc"
        include "resources/project.rnc"
        // legacy build scripts
        include "startcmd.*"
        include "bin/ant"
        include "bin/ant.*"
    }
    destinationDir = distTempDir
}
copyDistTemp.outputs.dir distTempDir

task integrateDistTemp(type: JavaExec, dependsOn: [copyDistTemp, ":fo:copyDistTemp", ":fop:copyDistTemp", ":htmlhelp:copyDistTemp"]) {
    mainClass = "org.apache.tools.ant.launch.Launcher"
    classpath = sourceSets.main.runtimeClasspath + files("${distTempDir}", "${projectDir}/src/main/config")
    workingDir distTempDir
    args "-f"
    args file("${distTempDir}/integrator.xml")
}

task integrateDistPlugins() {
    dependsOn bundled.collect{ name, url ->
        return tasks.create("integrateDist${name}", JavaExec) {
            dependsOn(integrateDistTemp)
            mainClass = "org.apache.tools.ant.launch.Launcher"
            classpath = sourceSets.main.runtimeClasspath + files("${distTempDir}", "${projectDir}/src/main/config")
            workingDir distTempDir
            args "-f"
            args file("${distTempDir}/integrator.xml")
            args "install"
            args "-Dplugin.file=${url}"
        }.name
    }
}
integrateDistPlugins.mustRunAfter integrateDistTemp

task generateDocs(type: Exec, dependsOn: integrateDistTemp) {
    workingDir = file("${distTempDir}/docsrc")
    commandLine = Os.isFamily(Os.FAMILY_WINDOWS) ? file("${distTempDir}/docsrc/gradlew.bat") : file("${distTempDir}/docsrc/gradlew")
    args = ["--no-daemon", "dist"]
}
generateDocs.mustRunAfter integrateDistPlugins
generateDocs.onlyIf { skipDocs() }

task cleanGenerateDocs(type: Delete) {
    delete "${distTempDir}/temp"
    delete "${distTempDir}/docsrc/.gradle"
    delete "${distTempDir}/docsrc/temp"
}
cleanGenerateDocs.mustRunAfter generateDocs
cleanGenerateDocs.onlyIf { skipDocs() }

def skipDocs() {
    !(project.hasProperty('skipGenerateDocs') && Boolean.parseBoolean(project.property('skipGenerateDocs')))
}

task generateJavadocs(type: Javadoc) {
    classpath = sourceSets.main.compileClasspath
    source = sourceSets.main.allJava
    include "**/org/dita/dost/*.*"
    include "**/org/dita/dost/exception/DITAOTException.*"
    include "**/org/dita/dost/util/Configuration.*"
    options.addStringOption("public")
    title = "${project.description} ${project.version}"
    destinationDir = file("${distTempDir}/doc/api")
}
generateJavadocs.onlyIf { skipDocs() }

def plugins = [
        "org.dita.html5",
        "org.dita.htmlhelp",
        "org.dita.pdf2",
        "org.dita.pdf2.fop",
        "org.dita.xhtml",
]

task distPlugins() {
    dependsOn plugins.collect{ name ->
        def taskName = "distPlugin${name.split("\\.").collect{token -> return token.capitalize()}.join("")}"
        return tasks.create(taskName, Zip) {
            dependsOn(integrateDistTemp)
            from ("${distTempDir}/plugins/${name}") {
                exclude "build"
                exclude "src"
                exclude "out"
            }
            archiveFileName = "${name}-${project.version}.zip"
        }.name
    }
}
distPlugins.mustRunAfter integrateDistPlugins

task distPluginChecksums() {
    doLast {
        ant.checksum(algorithm: "SHA-256", fileext: ".sha256") {
            fileset(dir: "${buildDir}/distributions") {
                include(name: '*.zip')
            }
        }
    }
}
distPluginChecksums.mustRunAfter distPlugins
generateNotices.mustRunAfter distPlugins

task dist(type: Zip, dependsOn: [jar, integrateDistTemp, integrateDistPlugins, distPlugins, distPluginChecksums, generateNotices, generateDocs, cleanGenerateDocs, generateJavadocs]) {
    into("dita-ot-${distVersion}") {
        from (distTempDir) {
            exclude "bin/dita"
            exclude "bin/dita.bat"
            // legacy build scripts
            exclude "startcmd.*"
            exclude "bin/ant"
            exclude "bin/ant.*"
        }
        from (distTempDir) {
            fileMode = 0755
            include "bin/dita"
            include "bin/dita.bat"
            // legacy build scripts
            include "startcmd.*"
            include "bin/ant"
            include "bin/ant.*"
        }
    }
    archiveFileName = "dita-ot-${distFileName}.zip"
}

test {
    inputs.files (
        'src/test/xsl/common/dita-utilities.xspec',
        'src/test/xsl/common/uri-utils.xspec',
        'src/test/xsl/plugins/org.dita.html5/xsl/functions.xspec',
        'src/test/xsl/plugins/org.dita.html5/xsl/object.xspec',
        'src/test/xsl/plugins/org.dita.html5/xsl/simpletable.xspec',
        'src/test/xsl/plugins/org.dita.html5/xsl/tables.xspec',
        'src/test/xsl/plugins/org.dita.pdf2/xsl/fo/simpletable.xspec',
        'src/test/xsl/plugins/org.dita.pdf2/xsl/fo/topic.xspec',
        'src/test/xsl/preprocess/conrefImpl.xspec',
        'src/test/xsl/preprocess/maplinkImpl.xspec'
    )
}

// Repository deployment

def getRepositoryUsername() {
    return project.hasProperty('ossrhUsername') ?
            project.property('ossrhUsername') :
            System.env.containsKey('OSSRH_USERNAME') ?
                    System.env['OSSRH_USERNAME'] :
                    ""
}

def getRepositoryPassword() {
    return project.hasProperty('ossrhPassword') ?
            project.property('ossrhPassword') :
            System.env.containsKey('OSSRH_PASSWORD') ?
                    System.env['OSSRH_PASSWORD'] :
                    ""
}

publishing {
    publications {
        mavenJava(MavenPublication) {
            from components.java
            artifact sourcesJar
            artifact javadocJar
            afterEvaluate {
                pom {
                    name = 'DITA Open Toolkit'
                    description = 'DITA-OT base library'
                    url = 'https://www.dita-ot.org/'
                    scm {
                        connection = 'scm:git:https://github.com/dita-ot/dita-ot.git'
                        developerConnection = 'scm:git:git@github.com:dita-ot/dita-ot.git'
                        url = 'https://github.com/dita-ot/dita-ot/'
                    }
                    licenses {
                        license {
                            name = 'The Apache License, Version 2.0'
                            url = 'http://www.apache.org/licenses/LICENSE-2.0.txt'
                        }
                    }
                    developers {
                        developer {
                            id = 'robander'
                            name = 'Robert D Anderson'
                            email = 'gorodki@gmail.com'
                        }
                        developer {
                            id = 'jelovirt'
                            name = 'Jarno Elovirta'
                            email = 'jarno@elovirta.com'
                        }
                    }
                }
            }
        }
    }
    repositories {
        maven {
            def releasesRepoUrl = "https://oss.sonatype.org/service/local/staging/deploy/maven2/"
            def snapshotsRepoUrl = "https://oss.sonatype.org/content/repositories/snapshots/"
            url = version.endsWith('SNAPSHOT') ? snapshotsRepoUrl : releasesRepoUrl
            credentials {
                username getRepositoryUsername()
                password getRepositoryPassword()
            }
        }
    }
}

signing {
    sign publishing.publications.mavenJava
}

javadoc {
    if(JavaVersion.current().isJava9Compatible()) {
        options.addBooleanOption('html5', true)
    }
}<|MERGE_RESOLUTION|>--- conflicted
+++ resolved
@@ -14,12 +14,8 @@
 
 group = 'org.dita-ot'
 archivesBaseName = 'dost'
-<<<<<<< HEAD
 /** Semver version number */
 version = '4.0.0-SNAPSHOT'
-=======
-version = '3.7.3'
->>>>>>> 279984c6
 
 description = """DITA Open Toolkit"""
 
