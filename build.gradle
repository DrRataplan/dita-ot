/*
 * This file is part of the DITA Open Toolkit project.
 *
 * Copyright 2015 Jarno Elovirta
 *
 * See the accompanying LICENSE file for applicable license.
 */
import org.apache.tools.ant.filters.ReplaceTokens
import org.apache.tools.ant.taskdefs.condition.Os

apply plugin: 'java'
apply plugin: 'maven-publish'
apply plugin: 'signing'

group = 'org.dita-ot'
archivesBaseName = 'dost'
/** Semver version number */
<<<<<<< HEAD
version = '4.2.1-SNAPSHOT'
=======
version = '4.2.1'
>>>>>>> ee4d6ac4

description = """DITA Open Toolkit"""

sourceCompatibility = 17
targetCompatibility = 17

repositories {
    mavenCentral()
    maven {
        url "https://repository.jboss.org/nexus/content/repositories/thirdparty-releases/"
    }
}
dependencies {
    implementation group: 'commons-io', name: 'commons-io', version: '2.8.0'
    implementation group: 'xerces', name: 'xercesImpl', version:'2.12.2'
    implementation group: 'xml-apis', name: 'xml-apis', version:'1.4.01'
    implementation group: 'xml-resolver', name: 'xml-resolver', version:'1.2'
    implementation group: 'net.sf.saxon', name: 'Saxon-HE', version: '12.4'
    implementation group: 'org.xmlresolver', name: 'xmlresolver', version: '5.2.3'
    implementation group: 'com.ibm.icu', name: 'icu4j', version:'74.2'
    implementation group: 'org.apache.ant', name: 'ant', version:'1.10.14'
    implementation group: 'org.apache.ant', name: 'ant-launcher', version:'1.10.14'
    implementation(group: 'com.google.guava', name: 'guava', version: '32.1.1-jre') {
        exclude group: 'org.checkerframework', module: 'checker-qual'
        exclude group: 'com.google.code.findbugs', module: 'jsr305'
        exclude group: 'com.google.guava', module: 'failureaccess'
        exclude group: 'com.google.guava', module: 'listenablefuture'
        exclude group: 'com.google.errorprone', module: 'error_prone_annotations'
        exclude group: 'com.google.j2objc', module: 'j2objc-annotations'
    }
    implementation group: 'org.slf4j', name: 'slf4j-api', version: '2.0.12'
    implementation group: 'ch.qos.logback', name: 'logback-classic', version: '1.4.14'
    implementation group: 'com.fasterxml.jackson.core', name: 'jackson-core', version: '2.16.1'
    implementation group: 'com.fasterxml.jackson.core', name: 'jackson-databind', version: '2.16.1'
    implementation group: 'com.fasterxml.jackson.dataformat', name: 'jackson-dataformat-yaml', version: '2.16.1'
    implementation group: 'org.relaxng', name: 'jing', version: '20220510'
    implementation group: 'org.apache.ant', name: 'ant-apache-resolver', version:'1.10.14'
    testImplementation  group: 'nu.validator.htmlparser', name: 'htmlparser', version:'1.4'
    testImplementation group: 'org.junit.jupiter', name: 'junit-jupiter-engine', version: '5.10.2'
    testImplementation group: 'org.junit.jupiter', name: 'junit-jupiter-params', version: '5.10.2'
    testImplementation  group: 'org.xmlunit', name: 'xmlunit-core', version: '2.9.1'
}

jar {
    archiveFileName = "${project.name}.jar"
    exclude "catalog.xml"
}

processResources {
    filter ReplaceTokens, tokens: [
            'version': project.version,
            'release': "${project.version.split('\\.').toList().subList(0, 2).join('.').toString()}".toString()
    ]
}

task sourcesJar(type: Jar) {
    from sourceSets.main.allJava
    archiveClassifier = 'sources'
}

task javadocJar(type: Jar) {
    from javadoc
    archiveClassifier = 'javadoc'
}

artifacts {
    archives jar, javadocJar, sourcesJar
}

test {
    useJUnitPlatform {
        filter {
            includeTestsMatching "*Test"
            excludeTestsMatching "IntegrationTest*"
            excludeTestsMatching "EndToEndTest*"
        }
    }
}

test.maxParallelForks = 4

// Integration test

def integrationTestSystemProperties = [
        temp_dir : "${buildDir}/tmp/integrationTest",
        dita_dir : "${projectDir}/src/main",
        basedir : "${projectDir}/src/test"
]
if (System.getProperty("test") != null) {
    integrationTestSystemProperties["test"] = System.getProperty("test")
}
if (System.getProperty("log_level") != null) {
    integrationTestSystemProperties["log_level"] = System.getProperty("log_level")
}

tasks.register('integrationTest', Test) {
    dependsOn 'buildLocal'
    minHeapSize = "128m"
    maxHeapSize = "1024m"
    systemProperties = integrationTestSystemProperties
    useJUnitPlatform {
        filter {
            includeTestsMatching 'IntegrationTest*'
        }
    }
}
tasks.named('check') {
    dependsOn('integrationTest')
}


// End to end test

dependencies {
    testImplementation  project(':htmlhelp')
    testImplementation  project(':fo')
    testImplementation  project(':fop')
}

def e2eTestSystemProperties = [
        temp_dir : "${buildDir}/tmp/e2eTest",
        dita_dir : "${projectDir}/src/main",
        basedir : "${projectDir}/src/test"
]
if (System.getProperty("log_level") != null) {
    integrationTestSystemProperties["log_level"] = System.getProperty("log_level")
}

tasks.register('e2eTest', Test) {
    dependsOn 'buildLocal'
    minHeapSize = "128m"
    maxHeapSize = "1024m"
    maxParallelForks = 4
    systemProperties = e2eTestSystemProperties
    useJUnitPlatform {
        filter {
            includeTestsMatching 'EndToEndTest*'
        }
    }
}
tasks.named('check') {
    dependsOn('e2eTest')
}

// Install

defaultTasks 'buildLocal'

clean {
    delete "src/main/lib/"
    delete "src/main/plugins/org.dita.htmlhelp/lib/"
    delete "src/main/plugins/org.dita.pdf2/lib/"
    delete "src/main/plugins/org.dita.pdf2.fop/lib/"
}

task copyInstall(type: Copy) {
    from (jar)
    from (configurations.runtimeClasspath.allArtifacts.files)
    from (configurations.runtimeClasspath) {
        rename "ant-launcher(-\\d+(\\.\\d+(\\.\\d+)?)?)\\.jar", "ant-launcher.jar"
        rename "ant(-\\d+(\\.\\d+(\\.\\d+)?)?)\\.jar", "ant.jar"
    }
    destinationDir = file("src/main/lib")
}
task buildLocal(type: JavaExec, dependsOn: [copyInstall, ":fo:copyInstall", ":fop:copyInstall", ":htmlhelp:copyInstall", ":html5:compileSass"]) {
    description "Build archives and install all plugins with dependencies"
    mainClass = "org.apache.tools.ant.launch.Launcher"
    classpath = sourceSets.main.runtimeClasspath + files("${projectDir}/src/main", "${projectDir}/src/main/config")
    workingDir file("${projectDir}/src/main")
    args "-f"
    args file("${projectDir}/src/main/integrator.xml")
}

// Distribution

ext.distTempDir = file("${buildDir}/tmp/dist")
/** When patch is "0", only use major and minor versions, e.g. 1.2 instead of 1.2.0 */
def cleanVersion = project.version.split('\\.').toList()[2] == "0" ?
        project.version.split('\\.').toList().subList(0, 2).join('.').toString() :
        project.version
def distVersion = project.hasProperty("commit") && (!project.hasProperty("tag") || tag.empty) ?
                  "${project.version}@${commit.substring(0, 7)}" :
                  "${cleanVersion}"
def distFileName = (project.hasProperty("tag") && tag.empty) ?
                   "develop" :
                   "${cleanVersion}"
def bundled = [
        "eclipsehelp": "https://github.com/dita-ot/org.dita.eclipsehelp/releases/download/3.4/org.dita.eclipsehelp-3.4.0.zip",
        "markdown": "https://github.com/jelovirt/org.lwdita/releases/download/5.7.0/org.lwdita-5.7.0.zip",
        "normalize": "https://github.com/dita-ot/org.dita.normalize/archive/refs/tags/2.0.zip",
        "dita11": "https://github.com/dita-ot/org.dita.specialization.dita11/archive/1.1.1.zip",
        "dita12": "https://github.com/dita-ot/org.oasis-open.dita.v1_2/archive/1.2.1.zip",
        "dita20": "https://github.com/dita-ot/dita/releases/download/2.0.0-20240115/org.oasis-open.dita.v2_0.zip",
        "dita20-techcomm": "https://github.com/dita-ot/dita-techcomm/releases/download/2.0.0-20240122/org.oasis-open.dita.techcomm.v2_0.zip",
        "xdita": "https://github.com/oasis-tcs/dita-lwdita/releases/download/v0.3.0.2/org.oasis-open.xdita.v0_3_2.zip",
        "index": "https://github.com/dita-ot/org.dita.index/releases/download/1.0.0/org.dita.index-1.0.0.zip",
        "axf": "https://github.com/dita-ot/org.dita.pdf2.axf/releases/download/3.6.1/org.dita.pdf2.axf-3.6.1.zip",
        "xep": "https://github.com/dita-ot/org.dita.pdf2.xep/releases/download/3.6.3/org.dita.pdf2.xep-3.6.3.zip",
        "theme": "https://github.com/jelovirt/pdf-generator/releases/download/0.7.2/com.elovirta.pdf-0.7.2.zip",
]

apply from: 'gradle/dist.gradle'

task cleanDistTemp(type: Delete) {
    delete distTempDir
}

task initDist(dependsOn: [jar, cleanDistTemp]) {
    doLast {
        distTempDir.mkdirs()
        println "distVersion: ${distVersion}"
        println "distFileName: ${distFileName}"
    }
}

task copyDistTemp(type: Copy, dependsOn: initDist) {
    from (jar) {
        into "lib"
    }
    from (configurations.runtimeClasspath.allArtifacts.files) {
        into "lib"
    }
    from (configurations.runtimeClasspath) {
        into "lib"
        rename "ant-launcher(-\\d+(\\.\\d+(\\.\\d+)?)?)\\.jar", "ant-launcher.jar"
        rename "ant(-\\d+(\\.\\d+(\\.\\d+)?)?)\\.jar", "ant.jar"
    }
    from (".") {
        include "LICENSE"
    }
    from ("src/main") {
        include "plugins/*/plugin.xml"
        expand(
                version: project.version
        )
    }
    from ("src/main") {
        exclude ".gradle"
        exclude "plugins/**/build.gradle"
        exclude "plugins/**/settings.gradle"
        exclude "plugins/**/.gradle"
        exclude ".*"
        exclude "local.properties"
        include "*.*"
        include "bin/dita"
        include "bin/dita.bat"
        exclude "docsrc/.*"
        exclude "docsrc/*.md"
        exclude "docsrc/*.xpr"
        exclude "docsrc/package*.json"
        include "docsrc/**"
        exclude "plugins/*/plugin.xml"
        include "plugins/org.dita.base/**"
        include "plugins/org.dita.html5/**"
        exclude "plugins/org.dita.html5/build"
        exclude "plugins/org.dita.html5/.sass-cache"
        include "plugins/org.dita.htmlhelp/**"
        include "plugins/org.dita.pdf2.axf/**"
        include "plugins/org.dita.pdf2.fop/**"
        exclude "plugins/org.dita.pdf2.fop/build"
        include "plugins/org.dita.pdf2/**"
        exclude "plugins/org.dita.pdf2/src/**"
        exclude "plugins/org.dita.pdf2/build"
        exclude "plugins/org.dita.pdf2/bin/**"
        include "plugins/org.dita.specialization.dita11/**"
        include "plugins/org.dita.xhtml/**"
        include "plugins/org.oasis-open.dita.v1_2/**"
        include "plugins/org.oasis-open.dita.v1_3/**"
        exclude "temp"
        include "config/**"
        include "resources/catalog.xml"
        include "resources/plugin.rnc"
        include "resources/project.rnc"
        // legacy build scripts
        include "startcmd.*"
        include "bin/ant"
        include "bin/ant.*"
    }
    destinationDir = distTempDir
}
copyDistTemp.outputs.dir distTempDir

task integrateDistTemp(type: JavaExec, dependsOn: [copyDistTemp, ":fo:copyDistTemp", ":fop:copyDistTemp", ":htmlhelp:copyDistTemp"]) {
    mainClass = "org.apache.tools.ant.launch.Launcher"
    classpath = sourceSets.main.runtimeClasspath + files("${distTempDir}", "${projectDir}/src/main/config")
    workingDir distTempDir
    args "-f"
    args file("${distTempDir}/integrator.xml")
}

task integrateDistPlugins() {
    dependsOn bundled.collect{ name, url ->
        return tasks.create("integrateDist${name}", JavaExec) {
            dependsOn(integrateDistTemp)
            mainClass = "org.apache.tools.ant.launch.Launcher"
            classpath = sourceSets.main.runtimeClasspath + files("${distTempDir}", "${projectDir}/src/main/config")
            workingDir distTempDir
            args "-f"
            args file("${distTempDir}/integrator.xml")
            args "install"
            args "-Dplugin.file=${url}"
        }.name
    }
}
integrateDistPlugins.mustRunAfter integrateDistTemp

task generateDocs(type: Exec, dependsOn: integrateDistTemp) {
    workingDir = file("${distTempDir}/docsrc")
    commandLine = Os.isFamily(Os.FAMILY_WINDOWS) ? file("${distTempDir}/docsrc/gradlew.bat") : file("${distTempDir}/docsrc/gradlew")
    args = ["--no-daemon", "dist"]
}
generateDocs.mustRunAfter integrateDistPlugins
generateDocs.onlyIf { skipDocs() }

task cleanGenerateDocs(type: Delete) {
    delete "${distTempDir}/temp"
    delete "${distTempDir}/docsrc/.gradle"
    delete "${distTempDir}/docsrc/build"
    delete "${distTempDir}/docsrc/node_modules"
    delete "${distTempDir}/docsrc/out"
    delete "${distTempDir}/docsrc/platform.ditaval"
    delete "${distTempDir}/docsrc/temp"
}
cleanGenerateDocs.mustRunAfter generateDocs
cleanGenerateDocs.onlyIf { skipDocs() }

def skipDocs() {
    !(project.hasProperty('skipGenerateDocs') && Boolean.parseBoolean(project.property('skipGenerateDocs')))
}

task generateJavadocs(type: Javadoc) {
    include "**/org/dita/dost/*.*"
    include "**/org/dita/dost/exception/DITAOTException.*"
    include "**/org/dita/dost/util/Configuration.*"
    options.addStringOption("public")
    title = "${project.description} ${project.version}"
    destinationDir = file("${distTempDir}/doc/api")
}
generateJavadocs.onlyIf { skipDocs() }

def plugins = [
        "org.dita.html5",
        "org.dita.htmlhelp",
        "org.dita.pdf2",
        "org.dita.pdf2.fop",
        "org.dita.xhtml",
]

task distPlugins() {
    dependsOn plugins.collect{ name ->
        def taskName = "distPlugin${name.split("\\.").collect{token -> return token.capitalize()}.join("")}"
        return tasks.create(taskName, Zip) {
            dependsOn(integrateDistTemp)
            from ("${distTempDir}/plugins/${name}") {
                exclude "build"
                exclude "src"
                exclude "out"
            }
            archiveFileName = "${name}-${project.version}.zip"
        }.name
    }
}
distPlugins.mustRunAfter integrateDistPlugins

task distPluginChecksums() {
    doLast {
        ant.checksum(algorithm: "SHA-256", fileext: ".sha256") {
            fileset(dir: "${buildDir}/distributions") {
                include(name: '*.zip')
            }
        }
    }
}
distPluginChecksums.mustRunAfter distPlugins
generateNotices.mustRunAfter distPlugins

task dist(type: Zip, dependsOn: [jar, integrateDistTemp, integrateDistPlugins, distPlugins, distPluginChecksums, generateNotices, generateDocs, cleanGenerateDocs, generateJavadocs]) {
    into("dita-ot-${distVersion}") {
        from (distTempDir) {
            exclude "bin/dita"
            exclude "bin/dita.bat"
            // legacy build scripts
            exclude "startcmd.*"
            exclude "bin/ant"
            exclude "bin/ant.*"
        }
        from (distTempDir) {
            fileMode = 0755
            include "bin/dita"
            include "bin/dita.bat"
            // legacy build scripts
            include "startcmd.*"
            include "bin/ant"
            include "bin/ant.*"
        }
    }
    archiveFileName = "dita-ot-${distFileName}.zip"
}

test {
    inputs.files (
        'src/test/xsl/common/dita-utilities.xspec',
        'src/test/xsl/common/uri-utils.xspec',
        'src/test/xsl/plugins/org.dita.html5/xsl/functions.xspec',
        'src/test/xsl/plugins/org.dita.html5/xsl/object.xspec',
        'src/test/xsl/plugins/org.dita.html5/xsl/simpletable.xspec',
        'src/test/xsl/plugins/org.dita.html5/xsl/tables.xspec',
        'src/test/xsl/plugins/org.dita.pdf2/xsl/fo/simpletable.xspec',
        'src/test/xsl/plugins/org.dita.pdf2/xsl/fo/topic.xspec',
        'src/test/xsl/preprocess/conrefImpl.xspec',
        'src/test/xsl/preprocess/maplinkImpl.xspec'
    )
}

// Repository deployment

def getRepositoryUsername() {
    return project.hasProperty('ossrhUsername') ?
            project.property('ossrhUsername') :
            System.env.containsKey('OSSRH_USERNAME') ?
                    System.env['OSSRH_USERNAME'] :
                    ""
}

def getRepositoryPassword() {
    return project.hasProperty('ossrhPassword') ?
            project.property('ossrhPassword') :
            System.env.containsKey('OSSRH_PASSWORD') ?
                    System.env['OSSRH_PASSWORD'] :
                    ""
}

publishing {
    publications {
        mavenJava(MavenPublication) {
            from components.java
            artifact sourcesJar
            artifact javadocJar
            afterEvaluate {
                pom {
                    name = 'DITA Open Toolkit'
                    description = 'DITA-OT base library'
                    url = 'https://www.dita-ot.org/'
                    scm {
                        connection = 'scm:git:https://github.com/dita-ot/dita-ot.git'
                        developerConnection = 'scm:git:git@github.com:dita-ot/dita-ot.git'
                        url = 'https://github.com/dita-ot/dita-ot/'
                    }
                    licenses {
                        license {
                            name = 'The Apache License, Version 2.0'
                            url = 'http://www.apache.org/licenses/LICENSE-2.0.txt'
                        }
                    }
                    developers {
                        developer {
                            id = 'robander'
                            name = 'Robert D Anderson'
                            email = 'gorodki@gmail.com'
                        }
                        developer {
                            id = 'jelovirt'
                            name = 'Jarno Elovirta'
                            email = 'jarno@elovirta.com'
                        }
                    }
                }
            }
        }
    }
    repositories {
        maven {
            def releasesRepoUrl = "https://oss.sonatype.org/service/local/staging/deploy/maven2/"
            def snapshotsRepoUrl = "https://oss.sonatype.org/content/repositories/snapshots/"
            url = version.endsWith('SNAPSHOT') ? snapshotsRepoUrl : releasesRepoUrl
            credentials {
                username getRepositoryUsername()
                password getRepositoryPassword()
            }
        }
    }
}

signing {
    sign publishing.publications.mavenJava
}

javadoc {
    if(JavaVersion.current().isJava9Compatible()) {
        options.addBooleanOption('html5', true)
    }
}<|MERGE_RESOLUTION|>--- conflicted
+++ resolved
@@ -15,11 +15,7 @@
 group = 'org.dita-ot'
 archivesBaseName = 'dost'
 /** Semver version number */
-<<<<<<< HEAD
-version = '4.2.1-SNAPSHOT'
-=======
-version = '4.2.1'
->>>>>>> ee4d6ac4
+version = '4.3.0-SNAPSHOT'
 
 description = """DITA Open Toolkit"""
 
