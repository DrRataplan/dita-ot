--- conflicted
+++ resolved
@@ -1,1468 +1,1395 @@
-<xsl:stylesheet xmlns:xsl="http://www.w3.org/1999/XSL/Transform"
-  xmlns:opentopic-func="http://www.idiominc.com/opentopic/exsl/function"
-  xmlns:fo="http://www.w3.org/1999/XSL/Format"
-  xmlns:xs="http://www.w3.org/2001/XMLSchema"
-  xmlns:dita2xslfo="http://dita-ot.sourceforge.net/ns/200910/dita2xslfo"
-  xmlns:exsl="http://exslt.org/common"
-  xmlns:exslf="http://exslt.org/functions"
-  exclude-result-prefixes="exsl exslf opentopic-func xs dita2xslfo"
-  version="2.0">
+<xsl:stylesheet xmlns:xsl="http://www.w3.org/1999/XSL/Transform"
+  xmlns:opentopic-func="http://www.idiominc.com/opentopic/exsl/function"
+  xmlns:fo="http://www.w3.org/1999/XSL/Format"
+  xmlns:xs="http://www.w3.org/2001/XMLSchema"
+  xmlns:dita2xslfo="http://dita-ot.sourceforge.net/ns/200910/dita2xslfo"
+  xmlns:exsl="http://exslt.org/common"
+  xmlns:exslf="http://exslt.org/functions"
+  exclude-result-prefixes="exsl exslf opentopic-func xs dita2xslfo"
+  version="2.0">
+
+    <xsl:variable name="tableAttrs" select="'../../cfg/fo/attrs/tables-attr.xsl'"/>
+
+    <xsl:param name="tableSpecNonProportional" select="'false'"/>
+
+    <!-- XML Exchange Table Model Document Type Definition default is all -->
+    <xsl:variable name="table.frame-default" select="'all'"/>
+    <!-- XML Exchange Table Model Document Type Definition default is 1 -->
+    <xsl:variable name="table.rowsep-default" select="'0'"/>
+    <!-- XML Exchange Table Model Document Type Definition default is 1 -->
+    <xsl:variable name="table.colsep-default" select="'0'"/>
+
+    <!--Definition list-->
+    <xsl:template match="*[contains(@class, ' topic/dl ')]">
+        <fo:table xsl:use-attribute-sets="dl">
+            <xsl:call-template name="commonattributes"/>
+            <xsl:apply-templates select="*[contains(@class, ' topic/dlhead ')]"/>
+            <fo:table-body xsl:use-attribute-sets="dl__body">
+                <xsl:choose>
+                    <xsl:when test="contains(@otherprops,'sortable')">
+                        <xsl:apply-templates select="*[contains(@class, ' topic/dlentry ')]">
+                            <xsl:sort select="opentopic-func:getSortString(normalize-space( opentopic-func:fetchValueableText(*[contains(@class, ' topic/dt ')]) ))" lang="{$locale}"/>
+                        </xsl:apply-templates>
+                    </xsl:when>
+                    <xsl:otherwise>
+                        <xsl:apply-templates select="*[contains(@class, ' topic/dlentry ')]"/>
+                    </xsl:otherwise>
+                </xsl:choose>
+            </fo:table-body>
+        </fo:table>
+    </xsl:template>
+
+    <xsl:template match="*[contains(@class, ' topic/dl ')]/*[contains(@class, ' topic/dlhead ')]">
+        <fo:table-header xsl:use-attribute-sets="dl.dlhead">
+            <xsl:call-template name="commonattributes"/>
+            <fo:table-row xsl:use-attribute-sets="dl.dlhead__row">
+                <xsl:apply-templates/>
+            </fo:table-row>
+        </fo:table-header>
+    </xsl:template>
+
+    <xsl:template match="*[contains(@class, ' topic/dlhead ')]/*[contains(@class, ' topic/dthd ')]">
+        <fo:table-cell xsl:use-attribute-sets="dlhead.dthd__cell">
+            <xsl:call-template name="commonattributes"/>
+            <fo:block xsl:use-attribute-sets="dlhead.dthd__content">
+                <xsl:apply-templates/>
+            </fo:block>
+        </fo:table-cell>
+    </xsl:template>
+
+    <xsl:template match="*[contains(@class, ' topic/dlhead ')]/*[contains(@class, ' topic/ddhd ')]">
+        <fo:table-cell xsl:use-attribute-sets="dlhead.ddhd__cell">
+            <xsl:call-template name="commonattributes"/>
+            <fo:block xsl:use-attribute-sets="dlhead.ddhd__content">
+                <xsl:apply-templates/>
+            </fo:block>
+        </fo:table-cell>
+    </xsl:template>
+
+    <xsl:template match="*[contains(@class, ' topic/dlentry ')]">
+        <fo:table-row xsl:use-attribute-sets="dlentry">
+            <xsl:call-template name="commonattributes"/>
+            <fo:table-cell xsl:use-attribute-sets="dlentry.dt">
+                <xsl:apply-templates select="*[contains(@class, ' topic/dt ')]"/>
+            </fo:table-cell>
+            <fo:table-cell xsl:use-attribute-sets="dlentry.dd">
+                <xsl:apply-templates select="*[contains(@class, ' topic/dd ')]"/>
+            </fo:table-cell>
+        </fo:table-row>
+    </xsl:template>
+
+    <xsl:template match="*[contains(@class, ' topic/dt ')]">
+        <fo:block xsl:use-attribute-sets="dlentry.dt__content">
+            <xsl:call-template name="commonattributes"/>
+            <xsl:apply-templates/>
+        </fo:block>
+    </xsl:template>
+
+    <xsl:template match="*[contains(@class, ' topic/dd ')]">
+        <fo:block xsl:use-attribute-sets="dlentry.dd__content">
+            <xsl:call-template name="commonattributes"/>
+            <xsl:apply-templates/>
+        </fo:block>
+    </xsl:template>
+
+    <!--  Map processing  -->
+    <xsl:template match="*[contains(@class, ' map/map ')]/*[contains(@class, ' map/reltable ')]">
+        <fo:table-and-caption>
+            <fo:table-caption>
+                <fo:block xsl:use-attribute-sets="reltable__title">
+                    <xsl:value-of select="@title"/>
+                </fo:block>
+            </fo:table-caption>
+            <fo:table xsl:use-attribute-sets="reltable">
+                <xsl:call-template name="topicrefAttsNoToc"/>
+                <xsl:call-template name="selectAtts"/>
+                <xsl:call-template name="globalAtts"/>
+
+                <xsl:apply-templates select="relheader"/>
+
+                <fo:table-body>
+                    <xsl:apply-templates select="relrow"/>
+                </fo:table-body>
+
+            </fo:table>
+        </fo:table-and-caption>
+    </xsl:template>
+
+    <xsl:template match="*[contains(@class, ' map/relheader ')]">
+        <fo:table-header xsl:use-attribute-sets="relheader">
+            <xsl:call-template name="globalAtts"/>
+            <xsl:apply-templates/>
+        </fo:table-header>
+    </xsl:template>
+
+    <xsl:template match="*[contains(@class, ' map/relcolspec ')]">
+        <fo:table-cell xsl:use-attribute-sets="relcolspec">
+            <xsl:apply-templates/>
+        </fo:table-cell>
+    </xsl:template>
+
+    <xsl:template match="*[contains(@class, ' map/relrow ')]">
+        <fo:table-row xsl:use-attribute-sets="relrow">
+            <xsl:call-template name="globalAtts"/>
+            <xsl:apply-templates/>
+        </fo:table-row>
+    </xsl:template>
+
+    <xsl:template match="*[contains(@class, ' map/relcell ')]">
+        <fo:table-cell xsl:use-attribute-sets="relcell">
+            <xsl:call-template name="globalAtts"/>
+            <xsl:call-template name="topicrefAtts"/>
+
+            <xsl:apply-templates/>
+
+        </fo:table-cell>
+    </xsl:template>
+
+    <!-- SourceForge bug tracker item 2872988:
+         Count the max number of cells in any row of a simpletable -->
+    <xsl:template match="*[contains(@class, ' topic/sthead ')] | *[contains(@class, ' topic/strow ')]" mode="count-max-simpletable-cells">
+      <xsl:param name="maxcount" select="0" as="xs:integer"/>
+      <xsl:variable name="newmaxcount" as="xs:integer">
+        <xsl:variable name="row-cell-count" select="count(*[contains(@class, ' topic/stentry ')])"/>
+        <xsl:choose>
+          <xsl:when test="$row-cell-count > $maxcount"><xsl:sequence select="$row-cell-count"/></xsl:when>
+          <xsl:otherwise><xsl:sequence select="$maxcount"/></xsl:otherwise>
+        </xsl:choose>
+      </xsl:variable>
+      <xsl:choose>
+        <xsl:when test="not(following-sibling::*[contains(@class, ' topic/strow ')])">
+          <xsl:value-of select="$newmaxcount"/>
+        </xsl:when>
+        <xsl:otherwise>
+          <xsl:apply-templates select="following-sibling::*[contains(@class, ' topic/strow ')][1]" mode="count-max-simpletable-cells">
+            <xsl:with-param name="maxcount" select="$newmaxcount"/>
+          </xsl:apply-templates>
+        </xsl:otherwise>
+      </xsl:choose>
+    </xsl:template>
 
-    <xsl:variable name="tableAttrs" select="'../../cfg/fo/attrs/tables-attr.xsl'"/>
-
-    <xsl:param name="tableSpecNonProportional" select="'false'"/>
-
-    <!-- XML Exchange Table Model Document Type Definition default is all -->
-    <xsl:variable name="table.frame-default" select="'all'"/>
-    <!-- XML Exchange Table Model Document Type Definition default is 1 -->
-    <xsl:variable name="table.rowsep-default" select="'0'"/>
-    <!-- XML Exchange Table Model Document Type Definition default is 1 -->
-    <xsl:variable name="table.colsep-default" select="'0'"/>
-
-<<<<<<< HEAD
-=======
-    <!--Definition list-->
-    <xsl:template match="*[contains(@class, ' topic/dl ')]">
-        <fo:table xsl:use-attribute-sets="dl">
-            <xsl:call-template name="commonattributes"/>
-            <xsl:apply-templates select="*[contains(@class, ' topic/dlhead ')]"/>
-            <fo:table-body xsl:use-attribute-sets="dl__body">
-                <xsl:choose>
-                    <xsl:when test="contains(@otherprops,'sortable')">
-                        <xsl:apply-templates select="*[contains(@class, ' topic/dlentry ')]">
-                            <xsl:sort select="opentopic-func:getSortString(normalize-space( opentopic-func:fetchValueableText(*[contains(@class, ' topic/dt ')]) ))" lang="{$locale}"/>
-                        </xsl:apply-templates>
-                    </xsl:when>
-                    <xsl:otherwise>
-                        <xsl:apply-templates select="*[contains(@class, ' topic/dlentry ')]"/>
-                    </xsl:otherwise>
-                </xsl:choose>
-            </fo:table-body>
-        </fo:table>
-    </xsl:template>
-
-    <xsl:template match="*[contains(@class, ' topic/dl ')]/*[contains(@class, ' topic/dlhead ')]">
-        <fo:table-header xsl:use-attribute-sets="dl.dlhead">
-            <xsl:call-template name="commonattributes"/>
-            <fo:table-row xsl:use-attribute-sets="dl.dlhead__row">
-                <xsl:apply-templates/>
-            </fo:table-row>
-        </fo:table-header>
-    </xsl:template>
-
-    <xsl:template match="*[contains(@class, ' topic/dlhead ')]/*[contains(@class, ' topic/dthd ')]">
-        <fo:table-cell xsl:use-attribute-sets="dlhead.dthd__cell">
-            <xsl:call-template name="commonattributes"/>
-            <fo:block xsl:use-attribute-sets="dlhead.dthd__content">
-                <xsl:apply-templates/>
-            </fo:block>
-        </fo:table-cell>
-    </xsl:template>
-
-    <xsl:template match="*[contains(@class, ' topic/dlhead ')]/*[contains(@class, ' topic/ddhd ')]">
-        <fo:table-cell xsl:use-attribute-sets="dlhead.ddhd__cell">
-            <xsl:call-template name="commonattributes"/>
-            <fo:block xsl:use-attribute-sets="dlhead.ddhd__content">
-                <xsl:apply-templates/>
-            </fo:block>
-        </fo:table-cell>
-    </xsl:template>
-
-    <xsl:template match="*[contains(@class, ' topic/dlentry ')]">
-        <fo:table-row xsl:use-attribute-sets="dlentry">
-            <xsl:call-template name="commonattributes"/>
-            <fo:table-cell xsl:use-attribute-sets="dlentry.dt">
-                <xsl:apply-templates select="*[contains(@class, ' topic/dt ')]"/>
-            </fo:table-cell>
-            <fo:table-cell xsl:use-attribute-sets="dlentry.dd">
-                <xsl:apply-templates select="*[contains(@class, ' topic/dd ')]"/>
-            </fo:table-cell>
-        </fo:table-row>
-    </xsl:template>
-
-    <xsl:template match="*[contains(@class, ' topic/dt ')]">
-        <fo:block xsl:use-attribute-sets="dlentry.dt__content">
-            <xsl:call-template name="commonattributes"/>
-            <xsl:apply-templates/>
-        </fo:block>
-    </xsl:template>
-
-    <xsl:template match="*[contains(@class, ' topic/dd ')]">
-        <fo:block xsl:use-attribute-sets="dlentry.dd__content">
-            <xsl:call-template name="commonattributes"/>
-            <xsl:apply-templates/>
-        </fo:block>
-    </xsl:template>
-
-    <!--  Map processing  -->
-    <xsl:template match="*[contains(@class, ' map/map ')]/*[contains(@class, ' map/reltable ')]">
-        <fo:table-and-caption>
-            <fo:table-caption>
-                <fo:block xsl:use-attribute-sets="reltable__title">
-                    <xsl:value-of select="@title"/>
-                </fo:block>
-            </fo:table-caption>
-            <fo:table xsl:use-attribute-sets="reltable">
-                <xsl:call-template name="topicrefAttsNoToc"/>
-                <xsl:call-template name="selectAtts"/>
-                <xsl:call-template name="globalAtts"/>
-
-                <xsl:apply-templates select="relheader"/>
-
-                <fo:table-body>
-                    <xsl:apply-templates select="relrow"/>
-                </fo:table-body>
-
-            </fo:table>
-        </fo:table-and-caption>
-    </xsl:template>
-
-    <xsl:template match="*[contains(@class, ' map/relheader ')]">
-        <fo:table-header xsl:use-attribute-sets="relheader">
-            <xsl:call-template name="globalAtts"/>
-            <xsl:apply-templates/>
-        </fo:table-header>
-    </xsl:template>
-
-    <xsl:template match="*[contains(@class, ' map/relcolspec ')]">
-        <fo:table-cell xsl:use-attribute-sets="relcolspec">
-            <xsl:apply-templates/>
-        </fo:table-cell>
-    </xsl:template>
-
-    <xsl:template match="*[contains(@class, ' map/relrow ')]">
-        <fo:table-row xsl:use-attribute-sets="relrow">
-            <xsl:call-template name="globalAtts"/>
-            <xsl:apply-templates/>
-        </fo:table-row>
-    </xsl:template>
-
-    <xsl:template match="*[contains(@class, ' map/relcell ')]">
-        <fo:table-cell xsl:use-attribute-sets="relcell">
-            <xsl:call-template name="globalAtts"/>
-            <xsl:call-template name="topicrefAtts"/>
-
-            <xsl:apply-templates/>
-
-        </fo:table-cell>
-    </xsl:template>
-
-    <!-- SourceForge bug tracker item 2872988:
-         Count the max number of cells in any row of a simpletable -->
-    <xsl:template match="*[contains(@class, ' topic/sthead ')] | *[contains(@class, ' topic/strow ')]" mode="count-max-simpletable-cells">
-      <xsl:param name="maxcount" select="0" as="xs:integer"/>
-      <xsl:variable name="newmaxcount" as="xs:integer">
-        <xsl:variable name="row-cell-count" select="count(*[contains(@class, ' topic/stentry ')])"/>
-        <xsl:choose>
-          <xsl:when test="$row-cell-count > $maxcount"><xsl:sequence select="$row-cell-count"/></xsl:when>
-          <xsl:otherwise><xsl:sequence select="$maxcount"/></xsl:otherwise>
-        </xsl:choose>
-      </xsl:variable>
-      <xsl:choose>
-        <xsl:when test="not(following-sibling::*[contains(@class, ' topic/strow ')])">
-          <xsl:value-of select="$newmaxcount"/>
-        </xsl:when>
-        <xsl:otherwise>
-          <xsl:apply-templates select="following-sibling::*[contains(@class, ' topic/strow ')][1]" mode="count-max-simpletable-cells">
-            <xsl:with-param name="maxcount" select="$newmaxcount"/>
-          </xsl:apply-templates>
-        </xsl:otherwise>
-      </xsl:choose>
-    </xsl:template>
-
->>>>>>> 6f9cad27
-    <!-- SourceForge bug tracker item 2872988:
-         Count the number of values in @relcolwidth (to add values if one is missing) -->
-    <xsl:template match="*" mode="count-colwidths">
-      <xsl:param name="relcolwidth" select="@relcolwidth"/>
-      <xsl:param name="count" select="0"/>
-      <xsl:choose>
-        <xsl:when test="not(contains($relcolwidth,' '))">
-          <xsl:value-of select="$count + 1"/>
-        </xsl:when>
-        <xsl:otherwise>
-          <xsl:apply-templates select="." mode="count-colwidths">
-            <xsl:with-param name="relcolwidth" select="substring-after($relcolwidth,' ')"/>
-            <xsl:with-param name="count" select="$count + 1"/>
-          </xsl:apply-templates>
-        </xsl:otherwise>
-      </xsl:choose>
-    </xsl:template>
-
-    <!-- SourceForge bug tracker item 2872988:
-         If there are more cells in any row than there are relcolwidth values,
-         add 1* for each missing cell, otherwise the FO processor may crash. -->
-    <xsl:template match="*" mode="fix-relcolwidth">
-      <xsl:param name="update-relcolwidth" select="@relcolwidth"/>
-      <xsl:param name="number-cells">
-        <xsl:apply-templates select="*[1]" mode="count-max-simpletable-cells"/>
-      </xsl:param>
-      <xsl:param name="number-relwidths">
-        <xsl:apply-templates select="." mode="count-colwidths"/>
-      </xsl:param>
-      <xsl:choose>
-        <xsl:when test="$number-relwidths &lt; $number-cells">
-          <xsl:apply-templates select="." mode="fix-relcolwidth">
-            <xsl:with-param name="update-relcolwidth" select="concat($update-relcolwidth,' 1*')"/>
-            <xsl:with-param name="number-cells" select="$number-cells"/>
-            <xsl:with-param name="number-relwidths" select="$number-relwidths+1"/>
-          </xsl:apply-templates>
-        </xsl:when>
-        <xsl:otherwise>
-          <xsl:value-of select="$update-relcolwidth"/>
-        </xsl:otherwise>
-      </xsl:choose>
-    </xsl:template>
-
-    <!--WARNING: Following templates are imported from default implementation-->
-    <xsl:template name="xcalcColumnWidth">
-        <!-- see original support comments in the XSL spec, source of this fragment -->
-        <xsl:param name="theColwidth">1*</xsl:param>
-
-        <!-- Ok, the theColwidth could have any one of the following forms: -->
-        <!--        1*       = proportional width -->
-        <!--     1unit       = 1.0 units wide -->
-        <!--         1       = 1pt wide -->
-        <!--  1*+1unit       = proportional width + some fixed width -->
-        <!--      1*+1       = proportional width + some fixed width -->
-
-        <!-- If it has a proportional width, translate it to XSL -->
-        <xsl:if test="contains($theColwidth, '*')">
-            <xsl:variable name="colfactor" select="substring-before($theColwidth, '*')"/>
-            <xsl:text>proportional-column-width(</xsl:text>
-            <xsl:choose>
-                <xsl:when test="not($colfactor = '')">
-                    <xsl:value-of select="$colfactor"/>
-                </xsl:when>
-                <xsl:otherwise>1</xsl:otherwise>
-            </xsl:choose>
-            <xsl:text>)</xsl:text>
-        </xsl:if>
-
-        <!-- Now get the non-proportional part of the specification -->
-        <xsl:variable name="width-units">
-            <xsl:choose>
-                <xsl:when test="contains($theColwidth, '*')">
-                    <xsl:value-of
-                        select="normalize-space(substring-after($theColwidth, '*'))"/>
-                </xsl:when>
-                <xsl:otherwise>
-                    <xsl:value-of select="normalize-space($theColwidth)"/>
-                </xsl:otherwise>
-            </xsl:choose>
-        </xsl:variable>
-
-        <!-- Now the width-units could have any one of the following forms: -->
-        <!--                 = <empty string> -->
-        <!--     1unit       = 1.0 units wide -->
-        <!--         1       = 1pt wide -->
-        <!-- with an optional leading sign -->
-
-        <!-- Get the width part by blanking out the units part and discarding -->
-        <!-- whitespace. -->
-        <xsl:variable name="width"
-            select="normalize-space(translate($width-units,
-                                              '+-0123456789.abcdefghijklmnopqrstuvwxyz',
-                                              '+-0123456789.'))"/>
-
-        <!-- Get the units part by blanking out the width part and discarding -->
-        <!-- whitespace. -->
-        <xsl:variable name="units"
-            select="normalize-space(translate($width-units,
-                                              'abcdefghijklmnopqrstuvwxyz+-0123456789.',
-                                              'abcdefghijklmnopqrstuvwxyz'))"/>
-
-        <!-- Output the width -->
-        <xsl:value-of select="$width"/>
-
-        <!-- Output the units, translated appropriately -->
-        <xsl:choose>
-            <xsl:when test="$units = 'pi'">pc</xsl:when>
-            <xsl:when test="$units = '' and $width != ''">pt</xsl:when>
-            <xsl:otherwise>
-                <xsl:value-of select="$units"/>
-            </xsl:otherwise>
-        </xsl:choose>
-    </xsl:template>
-
-    <xsl:template name="attAlign">
-        <xsl:if test="string(@align)">
-            <xsl:attribute name="text-align">
-                <xsl:value-of select="normalize-space(@align)"/>
-            </xsl:attribute>
-        </xsl:if>
-    </xsl:template>
-
-    <xsl:template name="univAttrs">
-        <xsl:apply-templates select="@platform | @product | @audience | @otherprops | @importance | @rev | @status"/>
-    </xsl:template>
-
-    <exslf:function name="opentopic-func:getSortString">
-        <xsl:param name="text"/>
-        <xsl:choose>
-            <xsl:when test="contains($text, '[') and contains($text, ']')">
-                <exslf:result select="substring-before(substring-after($text, '['),']')"/>
-            </xsl:when>
-            <xsl:otherwise>
-                <exslf:result select="$text"/>
-            </xsl:otherwise>
-        </xsl:choose>
-    </exslf:function>
-
-    <xsl:function version="2.0" name="opentopic-func:getSortString">
-        <xsl:param name="text"/>
-        <xsl:choose>
-            <xsl:when test="contains($text, '[') and contains($text, ']')">
-                <xsl:value-of select="substring-before(substring-after($text, '['),']')"/>
-            </xsl:when>
-            <xsl:otherwise>
-                <xsl:value-of select="$text"/>
-            </xsl:otherwise>
-        </xsl:choose>
-    </xsl:function>
-
-    <exslf:function name="opentopic-func:fetchValueableText">
-        <xsl:param name="node"/>
-
-        <xsl:variable name="res">
-            <xsl:apply-templates select="$node" mode="insert-text"/>
-        </xsl:variable>
-
-        <exslf:result select="$res"/>
-    </exslf:function>
-
-    <xsl:function version="2.0" name="opentopic-func:fetchValueableText">
-        <xsl:param name="node"/>
-
-        <xsl:variable name="res">
-            <xsl:apply-templates select="$node" mode="insert-text"/>
-        </xsl:variable>
-
-        <xsl:value-of select="$res"/>
-    </xsl:function>
-
-    <xsl:template match="*" mode="insert-text">
-        <xsl:apply-templates mode="insert-text"/>
-    </xsl:template>
-
-    <xsl:template match="*[contains(@class, ' topic/indexterm ')]" mode="insert-text"/>
-
-    <xsl:template match="text()[contains(., '[') and contains(., ']')][ancestor::*[contains(@class, ' topic/dl ')][contains(@otherprops,'sortable')]]" priority="10">
-        <xsl:value-of select="substring-before(.,'[')"/>
-    </xsl:template>
-
-    <xsl:template match="*[contains(@class, ' topic/table ')]">
-        <xsl:variable name="scale">
-            <xsl:call-template name="getTableScale"/>
-        </xsl:variable>
-
-        <fo:block xsl:use-attribute-sets="table">
-            <xsl:call-template name="commonattributes"/>
-            <xsl:if test="not(@id)">
-              <xsl:attribute name="id">
-                <xsl:call-template name="get-id"/>
-              </xsl:attribute>
-            </xsl:if>
-            <xsl:if test="not($scale = '')">
-                <xsl:attribute name="font-size"><xsl:value-of select="concat($scale, '%')"/></xsl:attribute>
-            </xsl:if>
-            <xsl:apply-templates/>
-        </fo:block>
-    </xsl:template>
-
-    <xsl:template match="*[contains(@class, ' topic/table ')]/*[contains(@class, ' topic/title ')]">
-        <fo:block xsl:use-attribute-sets="table.title">
-            <xsl:call-template name="commonattributes"/>
-            <xsl:call-template name="insertVariable">
-                <xsl:with-param name="theVariableID" select="'Table'"/>
-                <xsl:with-param name="theParameters">
-                    <number>
-                        <xsl:number level="any" count="*[contains(@class, ' topic/table ')]/*[contains(@class, ' topic/title ')]" from="/"/>
-                    </number>
-                    <title>
-                        <xsl:apply-templates/>
-                    </title>
-                </xsl:with-param>
-            </xsl:call-template>
-        </fo:block>
-    </xsl:template>
-
-    <xsl:template match="*[contains(@class, ' topic/tgroup ')]" name="tgroup">
-        <xsl:if test="not(@cols)">
-          <xsl:call-template name="output-message">
-            <xsl:with-param name="msgnum">006</xsl:with-param>
-            <xsl:with-param name="msgsev">E</xsl:with-param>
-          </xsl:call-template>
-        </xsl:if>
-
-        <xsl:variable name="scale">
-            <xsl:call-template name="getTableScale"/>
-        </xsl:variable>
-
-        <xsl:variable name="table">
-            <fo:table xsl:use-attribute-sets="table.tgroup">
-                <xsl:call-template name="commonattributes"/>
-
-                <xsl:call-template name="displayAtts">
-                    <xsl:with-param name="element" select=".."/>
-                </xsl:call-template>
-
-                <xsl:if test="(parent::*/@pgwide) = '1'">
-                    <xsl:attribute name="start-indent">0</xsl:attribute>
-                    <xsl:attribute name="end-indent">0</xsl:attribute>
-                    <xsl:attribute name="width">auto</xsl:attribute>
-                </xsl:if>
-
-                <xsl:apply-templates/>
-            </fo:table>
-        </xsl:variable>
-
-        <xsl:choose>
-            <xsl:when test="not($scale = '')">
-                <xsl:apply-templates select="exsl:node-set($table)" mode="setTableEntriesScale"/>
-            </xsl:when>
-            <xsl:otherwise>
-                <xsl:copy-of select="$table"/>
-            </xsl:otherwise>
-        </xsl:choose>
-    </xsl:template>
-
-    <xsl:template match="*[contains(@class, ' topic/colspec ')]">
-        <fo:table-column>
-            <xsl:attribute name="column-number">
-                <xsl:number count="colspec"/>
-            </xsl:attribute>
-      <xsl:if test="normalize-space(@colwidth) != ''">
-        <xsl:attribute name="column-width">
-          <xsl:choose>
-            <xsl:when test="not(contains(@colwidth, '*'))">
-              <xsl:call-template name="calculateColumnWidth.nonProportional">
-                <xsl:with-param name="colwidth" select="@colwidth"/>
-              </xsl:call-template>
-            </xsl:when>
-            <xsl:otherwise>
-              <xsl:call-template name="calculateColumnWidth.Proportional">
-                <xsl:with-param name="colwidth" select="@colwidth"/>
-              </xsl:call-template>
-            </xsl:otherwise>
-          </xsl:choose>
-        </xsl:attribute>
-      </xsl:if>
-
-      <xsl:call-template name="applyAlignAttrs"/>
-        </fo:table-column>
-    </xsl:template>
-
-    <xsl:template match="*[contains(@class, ' topic/thead ')]">
-        <fo:table-header xsl:use-attribute-sets="tgroup.thead">
-            <xsl:call-template name="commonattributes"/>
-            <xsl:apply-templates/>
-        </fo:table-header>
-    </xsl:template>
-
-    <xsl:template match="*[contains(@class, ' topic/tbody ')]">
-        <fo:table-body xsl:use-attribute-sets="tgroup.tbody">
-            <xsl:call-template name="commonattributes"/>
-            <xsl:apply-templates/>
-        </fo:table-body>
-    </xsl:template>
-
-    <xsl:template match="*[contains(@class, ' topic/thead ')]/*[contains(@class, ' topic/row ')]">
-        <fo:table-row xsl:use-attribute-sets="thead.row">
-            <xsl:call-template name="commonattributes"/>
-            <xsl:apply-templates/>
-        </fo:table-row>
-    </xsl:template>
-
-    <xsl:template match="*[contains(@class, ' topic/tbody ')]/*[contains(@class, ' topic/row ')]">
-        <fo:table-row xsl:use-attribute-sets="tbody.row">
-            <xsl:call-template name="commonattributes"/>
-            <xsl:apply-templates/>
-        </fo:table-row>
-    </xsl:template>
-
-    <xsl:template match="*[contains(@class, ' topic/thead ')]/*[contains(@class, ' topic/row ')]/*[contains(@class, ' topic/entry ')]">
-        <fo:table-cell xsl:use-attribute-sets="thead.row.entry">
-            <xsl:call-template name="commonattributes"/>
-            <xsl:call-template name="applySpansAttrs"/>
-            <xsl:call-template name="applyAlignAttrs"/>
-            <xsl:call-template name="generateTableEntryBorder"/>
-            <fo:block xsl:use-attribute-sets="thead.row.entry__content">
-                <xsl:call-template name="processEntryContent"/>
-            </fo:block>
-        </fo:table-cell>
-    </xsl:template>
-
-    <xsl:template match="*[contains(@class, ' topic/tbody ')]/*[contains(@class, ' topic/row ')]/*[contains(@class, ' topic/entry ')]">
-        <fo:table-cell xsl:use-attribute-sets="tbody.row.entry">
-            <xsl:call-template name="commonattributes"/>
-            <xsl:call-template name="applySpansAttrs"/>
-            <xsl:call-template name="applyAlignAttrs"/>
-            <xsl:call-template name="generateTableEntryBorder"/>
-            <fo:block xsl:use-attribute-sets="tbody.row.entry__content">
-                <xsl:call-template name="processEntryContent"/>
-            </fo:block>
-        </fo:table-cell>
-    </xsl:template>
-
-    <xsl:template name="processEntryContent">
-        <xsl:variable name="entryNumber">
-            <xsl:call-template name="countEntryNumber"/>
-        </xsl:variable>
-        <xsl:variable name="char">
-            <xsl:choose>
-                <xsl:when test="@char">
-                    <xsl:value-of select="@char"/>
-                </xsl:when>
-                <xsl:when test="ancestor::*[contains(@class, ' topic/tgroup ')][1]/*[contains(@class, ' topic/colspec ')][position() = number($entryNumber)]/@char">
-                    <xsl:value-of select="ancestor::*[contains(@class, ' topic/tgroup ')][1]/*[contains(@class, ' topic/colspec ')][position() = $entryNumber]/@char"/>
-                </xsl:when>
-            </xsl:choose>
-        </xsl:variable>
-        <xsl:variable name="charoff">
-            <xsl:choose>
-                <xsl:when test="@charoff">
-                    <xsl:value-of select="@charoff"/>
-                </xsl:when>
-                <xsl:when test="ancestor::*[contains(@class, ' topic/tgroup ')][1]/*[contains(@class, ' topic/colspec ')][position() = number($entryNumber)]/@charoff">
-                    <xsl:value-of select="ancestor::*[contains(@class, ' topic/tgroup ')][1]/*[contains(@class, ' topic/colspec ')][position() = $entryNumber]/@charoff"/>
-                </xsl:when>
-                <xsl:otherwise>50</xsl:otherwise>
-            </xsl:choose>
-        </xsl:variable>
-
-
-        <xsl:choose>
-            <xsl:when test="not($char = '')">
-                <xsl:call-template name="processCharAlignment">
-                    <xsl:with-param name="char" select="$char"/>
-                    <xsl:with-param name="charoff" select="$charoff"/>
-                </xsl:call-template>
-            </xsl:when>
-            <xsl:otherwise>
-                <xsl:apply-templates/>
-            </xsl:otherwise>
-        </xsl:choose>
-    </xsl:template>
-
-    <xsl:template name="processCharAlignment">
-        <xsl:param name="char"/>
-        <xsl:param name="charoff"/>
-        <xsl:choose>
-            <xsl:when test="not(descendant::*)">
-                <xsl:variable name="text-before" select="substring-before(text(),$char)"/>
-                <xsl:variable name="text-after" select="substring-after(text(),$text-before)"/>
-                <fo:list-block start-indent="0in"
-                    provisional-label-separation="0pt"
-                    provisional-distance-between-starts="{concat($charoff,'%')}">
-                    <fo:list-item>
-                        <fo:list-item-label end-indent="label-end()">
-                            <fo:block text-align="right">
-                                <xsl:copy-of select="$text-before"/>
-                            </fo:block>
-                        </fo:list-item-label>
-                        <fo:list-item-body start-indent="body-start()">
-                            <fo:block text-align="left">
-                                <xsl:copy-of select="$text-after"/>
-                            </fo:block>
-                        </fo:list-item-body>
-                    </fo:list-item>
-                </fo:list-block>
-<!--
-                <fo:block text-align="right">
-                    <xsl:copy-of select="text-before"/>
-                    <fo:leader leader-pattern="use-content"
-                        leader-length="{concat(string(100 - $charoff),'%')}"
-                        leader-pattern-width="use-font-metrics">
-                        <xsl:copy-of select="$text-after"/>
-                    </fo:leader>
-                </fo:block>
--->
-<!--
-                <fo:table>
-                    <fo:table-column column-number="1" >
-                        <xsl:attribute name="column-width">proportional-column-width(
-                        <xsl:value-of select="$charoff"/>
-                        )</xsl:attribute>
-                    </fo:table-column>
-                    <fo:table-column column-number="2" >
-                    </fo:table-column>
-                    <fo:table-column column-number="3" >
-                        <xsl:attribute name="column-width">proportional-column-width(
-                        <xsl:value-of select="100 - number($charoff)"/>
-                        )</xsl:attribute>
-                    </fo:table-column>
-                    <fo:table-body>
-                        <fo:table-row>
-                            <fo:table-cell text-align="right">
-                                <fo:block>
-                                    <xsl:copy-of select="$text-before"/>
-                                </fo:block>
-                            </fo:table-cell>
-                            <fo:table-cell text-align="center">
-                                <fo:block>
-                                    <xsl:choose>
-                                        <xsl:when test="($text-before='') and ($text-after='')"/>
-                                        <xsl:otherwise>
-                                            <xsl:copy-of select="$char"/>
-                                        </xsl:otherwise>
-                                    </xsl:choose>
-                                </fo:block>
-                            </fo:table-cell>
-                            <fo:table-cell text-align="left">
-                                <fo:block>
-                                    <xsl:choose>
-                                        <xsl:when test="($text-before='') and ($text-after='')">
-                                            <xsl:copy-of select="text()"/>
-                                        </xsl:when>
-                                        <xsl:otherwise>
-                                            <xsl:copy-of select="$text-after"/>
-                                        </xsl:otherwise>
-                                    </xsl:choose>
-                                </fo:block>
-                            </fo:table-cell>
-                        </fo:table-row>
-                    </fo:table-body>
-                </fo:table>
--->
-            </xsl:when>
-        </xsl:choose>
-    </xsl:template>
-
-    <xsl:template name="countEntryNumber">
-        <xsl:choose>
-            <xsl:when test="@colname">
-                <xsl:variable name="colname" select="@colname"/>
-                <xsl:if test="ancestor::*[contains(@class, ' topic/tgroup ')][1]/*[contains(@class, ' topic/colspec ')][@colname = $colname]">
-                  <xsl:number select="ancestor::*[contains(@class, ' topic/tgroup ')][1]/*[contains(@class, ' topic/colspec ')][@colname = $colname]"/>
-                </xsl:if>
-            </xsl:when>
-            <xsl:when test="@colnum">
-                <xsl:value-of select="@colnum"/>
-            </xsl:when>
-            <xsl:otherwise>
-<!--  TODO Count of the entry Position              -->
-<!--
-                <xsl:variable name="cols" select="ancestor::*[contains(@class, ' topic/tgroup ')][1]/@cols"/>
-                <xsl:variable name="colsInCurentRow" select="count(preceding-sibling::*[contains(@class, ' topic/entry ')])+count(following-sibling::*[contains(@class, ' topic/entry ')])+1"/>
-                <xsl:variable name="precedingHorizontalSpan">
-                    <xsl:value-of select="number(preceding-sibling::*[contains(@class, ' topic/entry ')]/@nameend) - number(preceding-sibling::*[contains(@class, ' topic/entry ')]/@namest)"/>
-                </xsl:variable>
-                <xsl:choose>
-                    <xsl:when test="$colsInCurentRow = $cols">
-                        <xsl:value-of select="count(preceding-sibling::*[contains(@class, ' topic/entry ')])+1"/>
-                    </xsl:when>
-                    <xsl:when test=""/>
-                </xsl:choose>
--->
-            </xsl:otherwise>
-        </xsl:choose>
-    </xsl:template>
-
-
-    <xsl:template name="calculateColumnWidth.Proportional">
-        <xsl:param name="colwidth" >1*</xsl:param>
-
-        <xsl:if test="contains($colwidth, '*')">
-            <xsl:text>proportional-column-width(</xsl:text>
-            <xsl:choose>
-                <xsl:when test="substring-before($colwidth, '*') != ''">
-                    <xsl:value-of select="substring-before($colwidth, '*')"/>
-                </xsl:when>
-                <xsl:otherwise>
-                    <xsl:text>1.00</xsl:text>
-                </xsl:otherwise>
-            </xsl:choose>
-            <xsl:text>)</xsl:text>
-        </xsl:if>
-
-        <xsl:variable name="width-units">
-            <xsl:choose>
-                <xsl:when test="contains($colwidth, '*')">
-                    <xsl:value-of select="normalize-space(substring-after($colwidth, '*'))"/>
-                </xsl:when>
-                <xsl:otherwise>
-                    <xsl:value-of select="normalize-space($colwidth)"/>
-                </xsl:otherwise>
-            </xsl:choose>
-        </xsl:variable>
-
-        <xsl:variable name="width" select="normalize-space(translate($width-units, '+-0123456789.abcdefghijklmnopqrstuvwxyz', '+-0123456789.'))"/>
-
-        <xsl:if test="$width != ''">
-            <xsl:text>proportional-column-width(</xsl:text>
-                <xsl:value-of select="$width"/>
-            <xsl:text>)</xsl:text>
-        </xsl:if>
-    </xsl:template>
-
-    <xsl:template name="calculateColumnWidth.nonProportional">
-        <xsl:param name="colwidth" >1*</xsl:param>
-
-        <xsl:if test="contains($colwidth, '*')">
-            <xsl:text>proportional-column-width(</xsl:text>
-            <xsl:choose>
-                <xsl:when test="substring-before($colwidth, '*') != ''">
-                    <xsl:value-of select="substring-before($colwidth, '*')"/>
-                </xsl:when>
-                <xsl:otherwise>
-                    <xsl:text>1.00</xsl:text>
-                </xsl:otherwise>
-            </xsl:choose>
-            <xsl:text>)</xsl:text>
-        </xsl:if>
-
-        <xsl:variable name="width-units">
-            <xsl:choose>
-                <xsl:when test="contains($colwidth, '*')">
-                    <xsl:value-of select="normalize-space(substring-after($colwidth, '*'))"/>
-                </xsl:when>
-                <xsl:otherwise>
-                    <xsl:value-of select="normalize-space($colwidth)"/>
-                </xsl:otherwise>
-            </xsl:choose>
-        </xsl:variable>
-
-        <xsl:variable name="width" select="normalize-space(translate($width-units, '+-0123456789.abcdefghijklmnopqrstuvwxyz', '+-0123456789.'))"/>
-
-        <xsl:variable name="units" select="normalize-space(translate($width-units, 'abcdefghijklmnopqrstuvwxyz+-0123456789.', 'abcdefghijklmnopqrstuvwxyz'))"/>
-
-        <xsl:value-of select="$width"/>
-
-        <xsl:choose>
-            <xsl:when test="$units = 'pi'">pc</xsl:when>
-            <xsl:when test="$units = '' and $width != ''">pt</xsl:when>
-            <xsl:otherwise>
-                <xsl:value-of select="$units"/>
-            </xsl:otherwise>
-        </xsl:choose>
-    </xsl:template>
-
-    <xsl:template name="getEntryNumber">
-        <xsl:param name="colname"/>
-        <xsl:param name="optionalName" select="''"/>
-
-        <xsl:choose>
-            <xsl:when test="not(string(number($colname))='NaN')">
-                <xsl:value-of select="$colname"/>
-            </xsl:when>
-
-            <xsl:when test="ancestor::*[contains(@class, ' topic/tgroup ')][1]/*[contains(@class, ' topic/colspec ')][@colname = $colname]">
-                <xsl:for-each select="ancestor::*[contains(@class, ' topic/tgroup ')][1]/*[contains(@class, ' topic/colspec ')][@colname = $colname]">
-                    <xsl:choose>
-                        <xsl:when test="@colnum">
-                            <xsl:value-of select="@colnum"/>
-                        </xsl:when>
-                        <xsl:otherwise>
-                            <xsl:value-of select="count(preceding-sibling::*[contains(@class, ' topic/colspec ')])+1"/>
-                        </xsl:otherwise>
-                    </xsl:choose>
-                </xsl:for-each>
-            </xsl:when>
-
-            <xsl:when test="not($optionalName = '') and ancestor::*[contains(@class, ' topic/tgroup ')][1]/*[contains(@class, ' topic/colspec ')][@colname = $optionalName]">
-                <xsl:for-each select="ancestor::*[contains(@class, ' topic/tgroup ')][1]/*[contains(@class, ' topic/colspec ')][@colname = $optionalName]">
-                    <xsl:choose>
-                        <xsl:when test="@colnum">
-                            <xsl:value-of select="@colnum"/>
-                        </xsl:when>
-                        <xsl:otherwise>
-                            <xsl:value-of select="count(preceding-sibling::*[contains(@class, ' topic/colspec ')])+1"/>
-                        </xsl:otherwise>
-                    </xsl:choose>
-                </xsl:for-each>
-            </xsl:when>
-
-            <xsl:when test="not(string(number(translate($colname,'+-0123456789.abcdefghijklmnopqrstuvwxyz','0123456789')))='NaN')">
-                <xsl:value-of select="number(translate($colname,'0123456789.abcdefghijklmnopqrstuvwxyz','0123456789'))"/>
-            </xsl:when>
-
-            <xsl:otherwise>
-                <xsl:value-of select="'-1'"/>
-            </xsl:otherwise>
-        </xsl:choose>
-    </xsl:template>
-
-    <xsl:template name="applySpansAttrs">
-        <xsl:if test="(@morerows) and (number(@morerows) &gt; 0)">
-            <xsl:attribute name="number-rows-spanned">
-                <xsl:value-of select="number(@morerows)+1"/>
-            </xsl:attribute>
-        </xsl:if>
-
-        <xsl:if test="(@nameend) and (@namest)">
-            <xsl:variable name="startNum">
-                <xsl:call-template name="getEntryNumber">
-                    <xsl:with-param name="colname" select="@namest"/>
-                    <xsl:with-param name="optionalName" select="@colname"/>
-                </xsl:call-template>
-            </xsl:variable>
-
-            <xsl:variable name="endNum">
-                <xsl:call-template name="getEntryNumber">
-                    <xsl:with-param name="colname" select="@nameend"/>
-                </xsl:call-template>
-            </xsl:variable>
-
-            <xsl:if test="($startNum &gt; '-1') and ($endNum &gt; '-1') and ((number($endNum) - number($startNum)) &gt; 0)">
-                <xsl:attribute name="number-columns-spanned">
-                    <xsl:value-of select="(number($endNum) - number($startNum))+1"/>
-                </xsl:attribute>
-            </xsl:if>
-        </xsl:if>
-    </xsl:template>
-
-    <xsl:template name="applyAlignAttrs">
-        <xsl:variable name="align">
-            <xsl:choose>
-                <xsl:when test="@align">
-                    <xsl:value-of select="@align"/>
-                </xsl:when>
-                <xsl:when test="ancestor::*[contains(@class, ' topic/tbody ')][1][@align]">
-                    <xsl:value-of select="ancestor::*[contains(@class, ' topic/tbody ')][1]/@align"/>
-                </xsl:when>
-                <xsl:when test="ancestor::*[contains(@class, ' topic/thead ')][1][@align]">
-                    <xsl:value-of select="ancestor::*[contains(@class, ' topic/tbody ')][1]/@align"/>
-                </xsl:when>
-                <xsl:when test="ancestor::*[contains(@class, ' topic/tgroup ')][1][@align]">
-                    <xsl:value-of select="ancestor::*[contains(@class, ' topic/tbody ')][1]/@align"/>
-                </xsl:when>
-            </xsl:choose>
-        </xsl:variable>
-        <xsl:variable name="valign">
-            <xsl:choose>
-                <xsl:when test="@valign">
-                    <xsl:value-of select="@valign"/>
-                </xsl:when>
-                <xsl:when test="parent::*[contains(@class, ' topic/row ')][@valign]">
-                    <xsl:value-of select="parent::*[contains(@class, ' topic/row ')]/@valign"/>
-                </xsl:when>
-            </xsl:choose>
-        </xsl:variable>
-
-        <xsl:choose>
-            <xsl:when test="not($align = '')">
-                <xsl:attribute name="text-align">
-                    <xsl:value-of select="$align"/>
-                </xsl:attribute>
-            </xsl:when>
-            <xsl:when test="($align='') and contains(@class, ' topic/colspec ')"/>
-            <xsl:otherwise>
-                <xsl:attribute name="text-align">from-table-column()</xsl:attribute>
-            </xsl:otherwise>
-        </xsl:choose>
-        <xsl:choose>
-            <xsl:when test="$valign='top'">
-                <xsl:attribute name="display-align">
-                    <xsl:value-of select="'before'"/>
-                </xsl:attribute>
-            </xsl:when>
-            <xsl:when test="$valign='middle'">
-                <xsl:attribute name="display-align">
-                    <xsl:value-of select="'center'"/>
-                </xsl:attribute>
-            </xsl:when>
-            <xsl:when test="$valign='bottom'">
-                <xsl:attribute name="display-align">
-                    <xsl:value-of select="'after'"/>
-                </xsl:attribute>
-            </xsl:when>
-        </xsl:choose>
-    </xsl:template>
-
-    <xsl:template name="generateTableEntryBorder">
-        <xsl:variable name="colsep">
-            <xsl:call-template name="getTableColsep"/>
-        </xsl:variable>
-        <xsl:variable name="rowsep">
-            <xsl:call-template name="getTableRowsep"/>
-        </xsl:variable>
-        <xsl:variable name="frame">
-          <xsl:variable name="f" select="ancestor::*[contains(@class, ' topic/table ')][1]/@frame"/>
-          <xsl:choose>
-            <xsl:when test="$f">
-              <xsl:value-of select="$f"/>
-            </xsl:when>
-            <xsl:otherwise>
-              <xsl:value-of select="$table.frame-default"/>
-            </xsl:otherwise>
-          </xsl:choose>
-        </xsl:variable>
-        <xsl:variable name="needTopBorderOnBreak">
-            <xsl:choose>
-                <xsl:when test="$frame = 'all' or $frame = 'topbot' or $frame = 'top'">
-                    <xsl:choose>
-                        <xsl:when test="../parent::node()[contains(@class, ' topic/thead ')]">
-                            <xsl:value-of select="'true'"/>
-                        </xsl:when>
-                        <xsl:when test="(../parent::node()[contains(@class, ' topic/tbody ')]) and not(../preceding-sibling::*[contains(@class, ' topic/row ')])">
-                            <xsl:value-of select="'true'"/>
-                        </xsl:when>
-                        <xsl:when test="../parent::node()[contains(@class, ' topic/tbody ')]">
-                            <xsl:variable name="entryNum" select="count(preceding-sibling::*[contains(@class, ' topic/entry ')]) + 1"/>
-                            <xsl:variable name="prevEntryRowsep">
-                                <xsl:for-each select="../preceding-sibling::*[contains(@class, ' topic/row ')]/*[contains(@class, ' topic/entry ')][$entryNum]">
-                                    <xsl:call-template name="getTableRowsep"/>
-                                </xsl:for-each>
-                            </xsl:variable>
-                            <xsl:choose>
-                                <xsl:when test="number($prevEntryRowsep)">
-                                    <xsl:value-of select="'true'"/>
-                                </xsl:when>
-                                <xsl:otherwise>
-                                    <xsl:value-of select="'false'"/>
-                                </xsl:otherwise>
-                            </xsl:choose>
-                        </xsl:when>
-                        <xsl:otherwise>
-                            <xsl:value-of select="'false'"/>
-                        </xsl:otherwise>
-                    </xsl:choose>
-                </xsl:when>
-                <xsl:otherwise>
-                    <xsl:value-of select="'false'"/>
-                </xsl:otherwise>
-            </xsl:choose>
-        </xsl:variable>
-        <xsl:if test="number($rowsep) = 1 and (../parent::node()[contains(@class, ' topic/thead ')])">
-            <xsl:call-template name="processAttrSetReflection">
-                <xsl:with-param name="attrSet" select="'thead__tableframe__bottom'"/>
-                <xsl:with-param name="path" select="$tableAttrs"/>
-            </xsl:call-template>
-        </xsl:if>
-        <xsl:if test="number($rowsep) = 1 and ((../following-sibling::*[contains(@class, ' topic/row ')]) or (../parent::node()[contains(@class, ' topic/tbody ')] and ancestor::*[contains(@class, ' topic/tgroup ')][1]/*[contains(@class, ' topic/tfoot ')]))">
-            <xsl:call-template name="processAttrSetReflection">
-                <xsl:with-param name="attrSet" select="'__tableframe__bottom'"/>
-                <xsl:with-param name="path" select="$tableAttrs"/>
-            </xsl:call-template>
-        </xsl:if>
-        <xsl:if test="$needTopBorderOnBreak = 'true'">
-            <xsl:call-template name="processAttrSetReflection">
-                <xsl:with-param name="attrSet" select="'__tableframe__top'"/>
-                <xsl:with-param name="path" select="$tableAttrs"/>
-            </xsl:call-template>
-        </xsl:if>
-        <xsl:if test="number($colsep) = 1 and following-sibling::*[contains(@class, ' topic/entry ')]">
-            <xsl:call-template name="processAttrSetReflection">
-                <xsl:with-param name="attrSet" select="'__tableframe__right'"/>
-                <xsl:with-param name="path" select="$tableAttrs"/>
-            </xsl:call-template>
-        </xsl:if>
-        <xsl:if test="number($colsep) = 1 and not(following-sibling::*[contains(@class, ' topic/entry ')]) and ((count(preceding-sibling::*)+1) &lt; ancestor::*[contains(@class, ' topic/tgroup ')][1]/@cols)">
-            <xsl:call-template name="processAttrSetReflection">
-                <xsl:with-param name="attrSet" select="'__tableframe__right'"/>
-                <xsl:with-param name="path" select="$tableAttrs"/>
-            </xsl:call-template>
-        </xsl:if>
-    </xsl:template>
-
-    <xsl:template name="getTableColsep">
-        <xsl:variable name="spanname" select="@spanname"/>
-        <xsl:variable name="colname" select="@colname"/>
-        <xsl:choose>
-            <xsl:when test="@colsep">
-                <xsl:value-of select="@colsep"/>
-            </xsl:when>
-            <xsl:when test="ancestor::*[contains(@class, ' topic/tgroup ')][1]/*[contains(@class, ' topic/colspec ')][@colname = $colname]/@colsep">
-                <xsl:value-of select="ancestor::*[contains(@class, ' topic/tgroup ')][1]/*[contains(@class, ' topic/colspec ')][@colname = $colname]/@colsep"/>
-            </xsl:when>
-            <xsl:when test="ancestor::*[contains(@class, ' topic/tgroup ')][1]/@colsep">
-                <xsl:value-of select="ancestor::*[contains(@class, ' topic/tgroup ')][1]/@colsep"/>
-            </xsl:when>
-            <xsl:when test="ancestor::*[contains(@class, ' topic/table ')][1]/@colsep">
-                <xsl:value-of select="ancestor::*[contains(@class, ' topic/table ')][1]/@colsep"/>
-            </xsl:when>
-            <xsl:otherwise>
-                <xsl:value-of select="$table.colsep-default"/>
-            </xsl:otherwise>
-        </xsl:choose>
-    </xsl:template>
-
-    <xsl:template name="getTableRowsep">
-        <xsl:variable name="colname" select="@colname"/>
-        <xsl:variable name="spanname" select="@spanname"/>
-        <xsl:choose>
-            <xsl:when test="@rowsep">
-                <xsl:value-of select="@rowsep"/>
-            </xsl:when>
-            <xsl:when test="ancestor::*[contains(@class, ' topic/row ')][1]/@rowsep">
-                <xsl:value-of select="ancestor::*[contains(@class, ' topic/row ')][1]/@rowsep"/>
-            </xsl:when>
-            <xsl:when test="ancestor::*[contains(@class, ' topic/tgroup ')][1]/*[contains(@class, ' topic/colspec ')][@colname = $colname]/@rowsep">
-                <xsl:value-of select="ancestor::*[contains(@class, ' topic/tgroup ')][1]/*[contains(@class, ' topic/colspec ')][@colname = $colname]/@rowsep"/>
-            </xsl:when>
-            <xsl:when test="ancestor::*[contains(@class, ' topic/tgroup ')][1]/@rowsep">
-                <xsl:value-of select="ancestor::*[contains(@class, ' topic/tgroup ')][1]/@rowsep"/>
-            </xsl:when>
-            <xsl:when test="ancestor::*[contains(@class, ' topic/table ')][1]/@rowsep">
-                <xsl:value-of select="ancestor::*[contains(@class, ' topic/table ')][1]/@rowsep"/>
-            </xsl:when>
-            <xsl:otherwise>
-                <xsl:value-of select="$table.rowsep-default"/>
-            </xsl:otherwise>
-        </xsl:choose>
-    </xsl:template>
-
-    <xsl:template name="displayAtts">
-        <xsl:param name="element"/>
-        <xsl:variable name="frame">
-          <xsl:choose>
-            <xsl:when test="$element/@frame">
-              <xsl:value-of select="$element/@frame"/>
-            </xsl:when>
-            <xsl:otherwise>
-              <xsl:value-of select="$table.frame-default"/>
-            </xsl:otherwise>
-          </xsl:choose>
-        </xsl:variable>
-
-        <xsl:choose>
-            <xsl:when test="$frame = 'all'">
-                <xsl:call-template name="processAttrSetReflection">
-                    <xsl:with-param name="attrSet" select="'table__tableframe__all'"/>
-                    <xsl:with-param name="path" select="$tableAttrs"/>
-                </xsl:call-template>
-            </xsl:when>
-            <xsl:when test="$frame = 'topbot'">
-                <xsl:call-template name="processAttrSetReflection">
-                    <xsl:with-param name="attrSet" select="'table__tableframe__topbot'"/>
-                    <xsl:with-param name="path" select="$tableAttrs"/>
-                </xsl:call-template>
-            </xsl:when>
-            <xsl:when test="$frame = 'top'">
-                <xsl:call-template name="processAttrSetReflection">
-                    <xsl:with-param name="attrSet" select="'table__tableframe__top'"/>
-                    <xsl:with-param name="path" select="$tableAttrs"/>
-                </xsl:call-template>
-            </xsl:when>
-            <xsl:when test="$frame = 'bottom'">
-                <xsl:call-template name="processAttrSetReflection">
-                    <xsl:with-param name="attrSet" select="'table__tableframe__bottom'"/>
-                    <xsl:with-param name="path" select="$tableAttrs"/>
-                </xsl:call-template>
-            </xsl:when>
-            <xsl:when test="$frame = 'sides'">
-                <xsl:call-template name="processAttrSetReflection">
-                    <xsl:with-param name="attrSet" select="'table__tableframe__sides'"/>
-                    <xsl:with-param name="path" select="$tableAttrs"/>
-                </xsl:call-template>
-            </xsl:when>
-        </xsl:choose>
-    </xsl:template>
-
-    <xsl:template name="getTableScale">
-        <xsl:value-of select="ancestor-or-self::*[contains(@class, ' topic/table ')][1]/@scale"/>
-    </xsl:template>
-
-    <xsl:template match="@*" mode="setTableEntriesScale">
-        <xsl:choose>
-            <xsl:when test="name() = 'font-size'">
-            </xsl:when>
-            <xsl:otherwise>
-                <xsl:copy-of select="."/>
-            </xsl:otherwise>
-        </xsl:choose>
-    </xsl:template>
-
-    <xsl:template match="node() | text()" mode="setTableEntriesScale">
-        <xsl:copy>
-            <xsl:apply-templates select="node() | @* | text()" mode="setTableEntriesScale"/>
-        </xsl:copy>
-    </xsl:template>
-
-
-    <!-- SourceForge bug tracker item 2872988:
-         Count the max number of cells in any row of a simpletable -->
-    <xsl:template match="*[contains(@class, ' topic/sthead ')] | *[contains(@class, ' topic/strow ')]" mode="count-max-simpletable-cells">
-        <xsl:param name="maxcount" select="0" as="xs:integer"/>
-        <xsl:variable name="newmaxcount" as="xs:integer">
-            <xsl:variable name="row-cell-count" select="count(*[contains(@class, ' topic/stentry ')])"/>
-            <xsl:choose>
-                <xsl:when test="$row-cell-count >
-                    $maxcount">
-                    <xsl:sequence select="$row-cell-count"/>
-                </xsl:when>
-                <xsl:otherwise>
-                    <xsl:sequence select="$maxcount"/>
-                </xsl:otherwise>
-            </xsl:choose>
-        </xsl:variable>
-        <xsl:choose>
-            <xsl:when test="not(following-sibling::*[contains(@class, ' topic/strow ')])">
-                <xsl:value-of select="$newmaxcount"/>
-            </xsl:when>
-            <xsl:otherwise>
-                <xsl:apply-templates select="following-sibling::*[contains(@class, ' topic/strow ')][1]" mode="count-max-simpletable-cells">
-                    <xsl:with-param name="maxcount" select="$newmaxcount"/>
-                </xsl:apply-templates>
-            </xsl:otherwise>
-        </xsl:choose>
-    </xsl:template>
-
-    <!--  Simpletable processing  -->
-    <xsl:template match="*[contains(@class, ' topic/simpletable ')]">
-        <xsl:variable name="number-cells">
-            <!-- Contains the number of cells in the widest row -->
-            <xsl:apply-templates select="*[1]" mode="count-max-simpletable-cells"/>
-        </xsl:variable>
-        <fo:table xsl:use-attribute-sets="simpletable">
-            <xsl:call-template name="commonattributes"/>
-            <!-- <xsl:call-template name="univAttrs"/>
-            -->
-            <xsl:call-template name="globalAtts"/>
-            <xsl:call-template name="displayAtts">
-                <xsl:with-param name="element" select="."/>
-            </xsl:call-template>
-
-            <xsl:if test="@relcolwidth">
-                <xsl:variable name="fix-relcolwidth">
-                    <xsl:apply-templates select="." mode="fix-relcolwidth">
-                        <xsl:with-param name="number-cells" select="$number-cells"/>
-                    </xsl:apply-templates>
-                </xsl:variable>
-                <xsl:call-template name="createSimpleTableColumns">
-                    <xsl:with-param name="theColumnWidthes" select="$fix-relcolwidth"/>
-                </xsl:call-template>
-            </xsl:if>
-
-            <!-- Toss processing to another template to process the simpletable
-                 heading, and/or create a default table heading row. -->
-            <xsl:apply-templates select="." mode="dita2xslfo:simpletable-heading">
-                <xsl:with-param name="number-cells" select="$number-cells"/>
-            </xsl:apply-templates>
-
-            <fo:table-body xsl:use-attribute-sets="simpletable__body">
-                <xsl:apply-templates select="*[contains(@class, ' topic/strow ')]">
-                    <xsl:with-param name="number-cells" select="$number-cells"/>
-                </xsl:apply-templates>
-            </fo:table-body>
-
-        </fo:table>
-    </xsl:template>
-
-    <xsl:template name="createSimpleTableColumns">
-        <xsl:param name="theColumnWidthes" select="'1*'"/>
-
-        <xsl:choose>
-            <xsl:when test="contains($theColumnWidthes, ' ')">
-                <fo:table-column>
-                    <xsl:attribute name="column-width">
-                        <xsl:call-template name="xcalcColumnWidth">
-                            <xsl:with-param name="theColwidth" select="substring-before($theColumnWidthes, ' ')"/>
-                        </xsl:call-template>
-                    </xsl:attribute>
-                </fo:table-column>
-
-                <xsl:call-template name="createSimpleTableColumns">
-                    <xsl:with-param name="theColumnWidthes" select="substring-after($theColumnWidthes, ' ')"/>
-                </xsl:call-template>
-
-            </xsl:when>
-            <xsl:otherwise>
-                <fo:table-column>
-                    <xsl:attribute name="column-width">
-                        <xsl:call-template name="xcalcColumnWidth">
-                            <xsl:with-param name="theColwidth" select="$theColumnWidthes"/>
-                        </xsl:call-template>
-                    </xsl:attribute>
-                </fo:table-column>
-            </xsl:otherwise>
-        </xsl:choose>
-
-    </xsl:template>
-
-    <!-- SourceForge RFE 2874200:
-         Fill in empty cells when one is missing from strow or sthead.
-         Context for this call is strow or sthead. -->
-    <xsl:template match="*" mode="fillInMissingSimpletableCells">
-        <xsl:param name="fill-in-count" select="0"/>
-        <xsl:if test="$fill-in-count >
-            0">
-            <fo:table-cell xsl:use-attribute-sets="strow.stentry">
-                <xsl:call-template name="commonattributes"/>
-                <xsl:variable name="frame">
-                    <xsl:choose>
-                        <xsl:when test="../@frame">
-                            <xsl:value-of select="../@frame"/>
-                        </xsl:when>
-                        <xsl:otherwise>
-                            <xsl:value-of select="$table.frame-default"/>
-                        </xsl:otherwise>
-                    </xsl:choose>
-                </xsl:variable>
-                <xsl:if test="following-sibling::*[contains(@class, ' topic/strow ')]">
-                    <xsl:call-template name="generateSimpleTableHorizontalBorders">
-                        <xsl:with-param name="frame" select="$frame"/>
-                    </xsl:call-template>
-                </xsl:if>
-                <xsl:if test="$frame = 'all' or $frame = 'topbot' or $frame = 'top'">
-                    <xsl:call-template name="processAttrSetReflection">
-                        <xsl:with-param name="attrSet" select="'__tableframe__top'"/>
-                        <xsl:with-param name="path" select="$tableAttrs"/>
-                    </xsl:call-template>
-                </xsl:if>
-                <xsl:if test="($frame = 'all') or ($frame = 'topbot') or ($frame = 'sides')">
-                    <xsl:call-template name="processAttrSetReflection">
-                        <xsl:with-param name="attrSet" select="'__tableframe__left'"/>
-                        <xsl:with-param name="path" select="$tableAttrs"/>
-                    </xsl:call-template>
-                    <xsl:call-template name="processAttrSetReflection">
-                        <xsl:with-param name="attrSet" select="'__tableframe__right'"/>
-                        <xsl:with-param name="path" select="$tableAttrs"/>
-                    </xsl:call-template>
-                </xsl:if>
-                <fo:block>
-                    <fo:inline>&#160;</fo:inline>
-                </fo:block>
-                <!-- Non-breaking space --> </fo:table-cell>
-            <xsl:apply-templates select="." mode="fillInMissingSimpletableCells">
-                <xsl:with-param name="fill-in-count" select="$fill-in-count - 1"/>
-            </xsl:apply-templates>
-        </xsl:if>
-    </xsl:template>
-
-    <!-- Specialized simpletable elements may override this rule to add
-         default headings for the table. By default, the existing sthead
-         element is used when specified. -->
-    <xsl:template match="*[contains(@class, ' topic/simpletable ')]" mode="dita2xslfo:simpletable-heading">
-        <xsl:param name="number-cells">
-            <xsl:apply-templates select="*[1]" mode="count-max-simpletable-cells"/>
-        </xsl:param>
-        <xsl:apply-templates select="*[contains(@class, ' topic/sthead ')]">
-            <xsl:with-param name="number-cells" select="$number-cells"/>
-        </xsl:apply-templates>
-    </xsl:template>
-
-    <xsl:template match="*[contains(@class, ' topic/sthead ')]">
-        <xsl:param name="number-cells">
-            <xsl:apply-templates select="../*[1]" mode="count-max-simpletable-cells"/>
-        </xsl:param>
-        <fo:table-header xsl:use-attribute-sets="sthead">
-            <xsl:call-template name="commonattributes"/>
-            <fo:table-row xsl:use-attribute-sets="sthead__row">
-                <xsl:apply-templates/>
-                <xsl:variable name="row-cell-count" select="count(*[contains(@class, ' topic/stentry ')])"/>
-                <xsl:if test="$row-cell-count &lt; $number-cells">
-                    <xsl:apply-templates select="." mode="fillInMissingSimpletableCells">
-                        <xsl:with-param name="fill-in-count" select="$number-cells - $row-cell-count"/>
-                    </xsl:apply-templates>
-                </xsl:if>
-            </fo:table-row>
-        </fo:table-header>
-    </xsl:template>
-
-    <xsl:template match="*[contains(@class, ' topic/strow ')]">
-        <xsl:param name="number-cells">
-            <xsl:apply-templates select="../*[1]" mode="count-max-simpletable-cells"/>
-        </xsl:param>
-        <fo:table-row xsl:use-attribute-sets="strow">
-            <xsl:call-template name="commonattributes"/>
-            <xsl:apply-templates/>
-            <xsl:variable name="row-cell-count" select="count(*[contains(@class, ' topic/stentry ')])"/>
-            <xsl:if test="$row-cell-count &lt; $number-cells">
-                <xsl:apply-templates select="." mode="fillInMissingSimpletableCells">
-                    <xsl:with-param name="fill-in-count" select="$number-cells - $row-cell-count"/>
-                </xsl:apply-templates>
-            </xsl:if>
-        </fo:table-row>
-    </xsl:template>
-
-    <xsl:template match="*[contains(@class, ' topic/sthead ')]/*[contains(@class, ' topic/stentry ')]">
-        <fo:table-cell xsl:use-attribute-sets="sthead.stentry">
-            <xsl:call-template name="commonattributes"/>
-            <xsl:variable name="entryCol" select="count(preceding-sibling::*[contains(@class, ' topic/stentry ')]) + 1"/>
-            <xsl:variable name="frame">
-                <xsl:variable name="f" select="ancestor::*[contains(@class, ' topic/simpletable ')][1]/@frame"/>
-                <xsl:choose>
-                    <xsl:when test="$f">
-                        <xsl:value-of select="$f"/>
-                    </xsl:when>
-                    <xsl:otherwise>
-                        <xsl:value-of select="$table.frame-default"/>
-                    </xsl:otherwise>
-                </xsl:choose>
-            </xsl:variable>
-
-            <xsl:call-template name="generateSimpleTableHorizontalBorders">
-                <xsl:with-param name="frame" select="$frame"/>
-            </xsl:call-template>
-            <xsl:if test="$frame = 'all' or $frame = 'topbot' or $frame = 'top'">
-                <xsl:call-template name="processAttrSetReflection">
-                    <xsl:with-param name="attrSet" select="'__tableframe__top'"/>
-                    <xsl:with-param name="path" select="$tableAttrs"/>
-                </xsl:call-template>
-            </xsl:if>
-            <xsl:if test="following-sibling::*[contains(@class, ' topic/stentry ')]">
-                <xsl:call-template name="generateSimpleTableVerticalBorders">
-                    <xsl:with-param name="frame" select="$frame"/>
-                </xsl:call-template>
-            </xsl:if>
-
-            <xsl:choose>
-                <xsl:when test="number(ancestor::*[contains(@class, ' topic/simpletable ')][1]/@keycol) = $entryCol">
-                    <fo:block xsl:use-attribute-sets="sthead.stentry__keycol-content">
-                        <xsl:apply-templates/>
-                    </fo:block>
-                </xsl:when>
-                <xsl:otherwise>
-                    <fo:block xsl:use-attribute-sets="sthead.stentry__content">
-                        <xsl:apply-templates/>
-                    </fo:block>
-                </xsl:otherwise>
-            </xsl:choose>
-        </fo:table-cell>
-    </xsl:template>
-
-    <xsl:template match="*[contains(@class, ' topic/strow ')]/*[contains(@class, ' topic/stentry ')]">
-        <fo:table-cell xsl:use-attribute-sets="strow.stentry">
-            <xsl:call-template name="commonattributes"/>
-            <xsl:variable name="entryCol" select="count(preceding-sibling::*[contains(@class, ' topic/stentry ')]) + 1"/>
-            <xsl:variable name="frame">
-                <xsl:variable name="f" select="ancestor::*[contains(@class, ' topic/simpletable ')][1]/@frame"/>
-                <xsl:choose>
-                    <xsl:when test="$f">
-                        <xsl:value-of select="$f"/>
-                    </xsl:when>
-                    <xsl:otherwise>
-                        <xsl:value-of select="$table.frame-default"/>
-                    </xsl:otherwise>
-                </xsl:choose>
-            </xsl:variable>
-
-            <xsl:if test="../following-sibling::*[contains(@class, ' topic/strow ')]">
-                <xsl:call-template name="generateSimpleTableHorizontalBorders">
-                    <xsl:with-param name="frame" select="$frame"/>
-                </xsl:call-template>
-            </xsl:if>
-            <xsl:if test="following-sibling::*[contains(@class, ' topic/stentry ')]">
-                <xsl:call-template name="generateSimpleTableVerticalBorders">
-                    <xsl:with-param name="frame" select="$frame"/>
-                </xsl:call-template>
-            </xsl:if>
-
-            <xsl:choose>
-                <xsl:when test="number(ancestor::*[contains(@class, ' topic/simpletable ')][1]/@keycol) = $entryCol">
-                    <fo:block xsl:use-attribute-sets="strow.stentry__keycol-content">
-                        <xsl:apply-templates/>
-                    </fo:block>
-                </xsl:when>
-                <xsl:otherwise>
-                    <fo:block xsl:use-attribute-sets="strow.stentry__content">
-                        <xsl:apply-templates/>
-                    </fo:block>
-                </xsl:otherwise>
-            </xsl:choose>
-        </fo:table-cell>
-    </xsl:template>
-
-    <xsl:template name="generateSimpleTableHorizontalBorders">
-        <xsl:param name="frame"/>
-        <xsl:choose>
-            <xsl:when test="($frame = 'all') or ($frame = 'topbot') or ($frame = 'sides') or not($frame)">
-                <xsl:call-template name="processAttrSetReflection">
-                    <xsl:with-param name="attrSet" select="'__tableframe__bottom'"/>
-                    <xsl:with-param name="path" select="$tableAttrs"/>
-                </xsl:call-template>
-            </xsl:when>
-        </xsl:choose>
-    </xsl:template>
-
-    <xsl:template name="generateSimpleTableVerticalBorders">
-        <xsl:param name="frame"/>
-        <xsl:choose>
-            <xsl:when test="($frame = 'all') or ($frame = 'topbot') or ($frame = 'sides') or not($frame)">
-                <xsl:call-template name="processAttrSetReflection">
-                    <xsl:with-param name="attrSet" select="'__tableframe__right'"/>
-                    <xsl:with-param name="path" select="$tableAttrs"/>
-                </xsl:call-template>
-            </xsl:when>
-        </xsl:choose>
-    </xsl:template>
-
-    <xsl:template name="topicrefAttsNoToc">
-      <!--TODO-->
-    </xsl:template>
-
-    <xsl:template name="topicrefAtts">
-      <!--TODO-->
-    </xsl:template>
-
-    <xsl:template name="selectAtts">
-      <!--TODO-->
-    </xsl:template>
-
-    <xsl:template name="globalAtts">
-      <!--TODO-->
-    </xsl:template>
-
-    <xsl:template match="*[contains(@class, ' topic/dl ')]">
-        <fo:table xsl:use-attribute-sets="dl">
-            <xsl:call-template name="commonattributes"/>
-            <xsl:apply-templates select="*[contains(@class, ' topic/dlhead ')]"/>
-            <fo:table-body xsl:use-attribute-sets="dl__body">
-                <xsl:choose>
-                    <xsl:when test="contains(@otherprops,'sortable')">
-                        <xsl:apply-templates select="*[contains(@class, ' topic/dlentry ')]">
-                            <xsl:sort select="opentopic-func:getSortString(normalize-space( opentopic-func:fetchValueableText(*[contains(@class, ' topic/dt ')]) ))" lang="{$locale}"/>
-                        </xsl:apply-templates>
-                    </xsl:when>
-                    <xsl:otherwise>
-                        <xsl:apply-templates select="*[contains(@class, ' topic/dlentry ')]"/>
-                    </xsl:otherwise>
-                </xsl:choose>
-            </fo:table-body>
-        </fo:table>
-    </xsl:template>
-
-    <xsl:template match="*[contains(@class, ' topic/dl ')]/*[contains(@class, ' topic/dlhead ')]">
-        <fo:table-header xsl:use-attribute-sets="dl.dlhead">
-            <xsl:call-template name="commonattributes"/>
-            <fo:table-row xsl:use-attribute-sets="dl.dlhead__row">
-                <xsl:apply-templates/>
-            </fo:table-row>
-        </fo:table-header>
-    </xsl:template>
-
-    <xsl:template match="*[contains(@class, ' topic/dlhead ')]/*[contains(@class, ' topic/dthd ')]">
-        <fo:table-cell xsl:use-attribute-sets="dlhead.dthd__cell">
-            <xsl:call-template name="commonattributes"/>
-            <fo:block xsl:use-attribute-sets="dlhead.dthd__content">
-                <xsl:apply-templates/>
-            </fo:block>
-        </fo:table-cell>
-    </xsl:template>
-
-    <xsl:template match="*[contains(@class, ' topic/dlhead ')]/*[contains(@class, ' topic/ddhd ')]">
-        <fo:table-cell xsl:use-attribute-sets="dlhead.ddhd__cell">
-            <xsl:call-template name="commonattributes"/>
-            <fo:block xsl:use-attribute-sets="dlhead.ddhd__content">
-                <xsl:apply-templates/>
-            </fo:block>
-        </fo:table-cell>
-    </xsl:template>
-
-    <xsl:template match="*[contains(@class, ' topic/dlentry ')]">
-        <fo:table-row xsl:use-attribute-sets="dlentry">
-            <xsl:call-template name="commonattributes"/>
-            <fo:table-cell xsl:use-attribute-sets="dlentry.dt">
-                <xsl:apply-templates select="*[contains(@class, ' topic/dt ')]"/>
-            </fo:table-cell>
-            <fo:table-cell xsl:use-attribute-sets="dlentry.dd">
-                <xsl:apply-templates select="*[contains(@class, ' topic/dd ')]"/>
-            </fo:table-cell>
-        </fo:table-row>
-    </xsl:template>
-
-    <xsl:template match="*[contains(@class, ' topic/dt ')]">
-        <fo:block xsl:use-attribute-sets="dlentry.dt__content">
-            <xsl:apply-templates/>
-        </fo:block>
-    </xsl:template>
-
-    <xsl:template match="*[contains(@class, ' topic/dd ')]">
-        <fo:block xsl:use-attribute-sets="dlentry.dd__content">
-            <xsl:apply-templates/>
-        </fo:block>
-    </xsl:template>
-
+    <!-- SourceForge bug tracker item 2872988:
+         Count the number of values in @relcolwidth (to add values if one is missing) -->
+    <xsl:template match="*" mode="count-colwidths">
+      <xsl:param name="relcolwidth" select="@relcolwidth"/>
+      <xsl:param name="count" select="0"/>
+      <xsl:choose>
+        <xsl:when test="not(contains($relcolwidth,' '))">
+          <xsl:value-of select="$count + 1"/>
+        </xsl:when>
+        <xsl:otherwise>
+          <xsl:apply-templates select="." mode="count-colwidths">
+            <xsl:with-param name="relcolwidth" select="substring-after($relcolwidth,' ')"/>
+            <xsl:with-param name="count" select="$count + 1"/>
+          </xsl:apply-templates>
+        </xsl:otherwise>
+      </xsl:choose>
+    </xsl:template>
+
+    <!-- SourceForge bug tracker item 2872988:
+         If there are more cells in any row than there are relcolwidth values,
+         add 1* for each missing cell, otherwise the FO processor may crash. -->
+    <xsl:template match="*" mode="fix-relcolwidth">
+      <xsl:param name="update-relcolwidth" select="@relcolwidth"/>
+      <xsl:param name="number-cells">
+        <xsl:apply-templates select="*[1]" mode="count-max-simpletable-cells"/>
+      </xsl:param>
+      <xsl:param name="number-relwidths">
+        <xsl:apply-templates select="." mode="count-colwidths"/>
+      </xsl:param>
+      <xsl:choose>
+        <xsl:when test="$number-relwidths &lt; $number-cells">
+          <xsl:apply-templates select="." mode="fix-relcolwidth">
+            <xsl:with-param name="update-relcolwidth" select="concat($update-relcolwidth,' 1*')"/>
+            <xsl:with-param name="number-cells" select="$number-cells"/>
+            <xsl:with-param name="number-relwidths" select="$number-relwidths+1"/>
+          </xsl:apply-templates>
+        </xsl:when>
+        <xsl:otherwise>
+          <xsl:value-of select="$update-relcolwidth"/>
+        </xsl:otherwise>
+      </xsl:choose>
+    </xsl:template>
+
+    <!--WARNING: Following templates are imported from default implementation-->
+    <xsl:template name="xcalcColumnWidth">
+        <!-- see original support comments in the XSL spec, source of this fragment -->
+        <xsl:param name="theColwidth">1*</xsl:param>
+
+        <!-- Ok, the theColwidth could have any one of the following forms: -->
+        <!--        1*       = proportional width -->
+        <!--     1unit       = 1.0 units wide -->
+        <!--         1       = 1pt wide -->
+        <!--  1*+1unit       = proportional width + some fixed width -->
+        <!--      1*+1       = proportional width + some fixed width -->
+
+        <!-- If it has a proportional width, translate it to XSL -->
+        <xsl:if test="contains($theColwidth, '*')">
+            <xsl:variable name="colfactor" select="substring-before($theColwidth, '*')"/>
+            <xsl:text>proportional-column-width(</xsl:text>
+            <xsl:choose>
+                <xsl:when test="not($colfactor = '')">
+                    <xsl:value-of select="$colfactor"/>
+                </xsl:when>
+                <xsl:otherwise>1</xsl:otherwise>
+            </xsl:choose>
+            <xsl:text>)</xsl:text>
+        </xsl:if>
+
+        <!-- Now get the non-proportional part of the specification -->
+        <xsl:variable name="width-units">
+            <xsl:choose>
+                <xsl:when test="contains($theColwidth, '*')">
+                    <xsl:value-of
+                        select="normalize-space(substring-after($theColwidth, '*'))"/>
+                </xsl:when>
+                <xsl:otherwise>
+                    <xsl:value-of select="normalize-space($theColwidth)"/>
+                </xsl:otherwise>
+            </xsl:choose>
+        </xsl:variable>
+
+        <!-- Now the width-units could have any one of the following forms: -->
+        <!--                 = <empty string> -->
+        <!--     1unit       = 1.0 units wide -->
+        <!--         1       = 1pt wide -->
+        <!-- with an optional leading sign -->
+
+        <!-- Get the width part by blanking out the units part and discarding -->
+        <!-- whitespace. -->
+        <xsl:variable name="width"
+            select="normalize-space(translate($width-units,
+                                              '+-0123456789.abcdefghijklmnopqrstuvwxyz',
+                                              '+-0123456789.'))"/>
+
+        <!-- Get the units part by blanking out the width part and discarding -->
+        <!-- whitespace. -->
+        <xsl:variable name="units"
+            select="normalize-space(translate($width-units,
+                                              'abcdefghijklmnopqrstuvwxyz+-0123456789.',
+                                              'abcdefghijklmnopqrstuvwxyz'))"/>
+
+        <!-- Output the width -->
+        <xsl:value-of select="$width"/>
+
+        <!-- Output the units, translated appropriately -->
+        <xsl:choose>
+            <xsl:when test="$units = 'pi'">pc</xsl:when>
+            <xsl:when test="$units = '' and $width != ''">pt</xsl:when>
+            <xsl:otherwise>
+                <xsl:value-of select="$units"/>
+            </xsl:otherwise>
+        </xsl:choose>
+    </xsl:template>
+
+    <xsl:template name="attAlign">
+        <xsl:if test="string(@align)">
+            <xsl:attribute name="text-align">
+                <xsl:value-of select="normalize-space(@align)"/>
+            </xsl:attribute>
+        </xsl:if>
+    </xsl:template>
+
+    <xsl:template name="univAttrs">
+        <xsl:apply-templates select="@platform | @product | @audience | @otherprops | @importance | @rev | @status"/>
+    </xsl:template>
+
+    <exslf:function name="opentopic-func:getSortString">
+        <xsl:param name="text"/>
+        <xsl:choose>
+            <xsl:when test="contains($text, '[') and contains($text, ']')">
+                <exslf:result select="substring-before(substring-after($text, '['),']')"/>
+            </xsl:when>
+            <xsl:otherwise>
+                <exslf:result select="$text"/>
+            </xsl:otherwise>
+        </xsl:choose>
+    </exslf:function>
+
+    <xsl:function version="2.0" name="opentopic-func:getSortString">
+        <xsl:param name="text"/>
+        <xsl:choose>
+            <xsl:when test="contains($text, '[') and contains($text, ']')">
+                <xsl:value-of select="substring-before(substring-after($text, '['),']')"/>
+            </xsl:when>
+            <xsl:otherwise>
+                <xsl:value-of select="$text"/>
+            </xsl:otherwise>
+        </xsl:choose>
+    </xsl:function>
+
+    <exslf:function name="opentopic-func:fetchValueableText">
+        <xsl:param name="node"/>
+
+        <xsl:variable name="res">
+            <xsl:apply-templates select="$node" mode="insert-text"/>
+        </xsl:variable>
+
+        <exslf:result select="$res"/>
+    </exslf:function>
+
+    <xsl:function version="2.0" name="opentopic-func:fetchValueableText">
+        <xsl:param name="node"/>
+
+        <xsl:variable name="res">
+            <xsl:apply-templates select="$node" mode="insert-text"/>
+        </xsl:variable>
+
+        <xsl:value-of select="$res"/>
+    </xsl:function>
+
+    <xsl:template match="*" mode="insert-text">
+        <xsl:apply-templates mode="insert-text"/>
+    </xsl:template>
+
+    <xsl:template match="*[contains(@class, ' topic/indexterm ')]" mode="insert-text"/>
+
+    <xsl:template match="text()[contains(., '[') and contains(., ']')][ancestor::*[contains(@class, ' topic/dl ')][contains(@otherprops,'sortable')]]" priority="10">
+        <xsl:value-of select="substring-before(.,'[')"/>
+    </xsl:template>
+
+    <xsl:template match="*[contains(@class, ' topic/table ')]">
+        <xsl:variable name="scale">
+            <xsl:call-template name="getTableScale"/>
+        </xsl:variable>
+
+        <fo:block xsl:use-attribute-sets="table">
+            <xsl:call-template name="commonattributes"/>
+            <xsl:if test="not(@id)">
+              <xsl:attribute name="id">
+                <xsl:call-template name="get-id"/>
+              </xsl:attribute>
+            </xsl:if>
+            <xsl:if test="not($scale = '')">
+                <xsl:attribute name="font-size"><xsl:value-of select="concat($scale, '%')"/></xsl:attribute>
+            </xsl:if>
+            <xsl:apply-templates/>
+        </fo:block>
+    </xsl:template>
+
+    <xsl:template match="*[contains(@class, ' topic/table ')]/*[contains(@class, ' topic/title ')]">
+        <fo:block xsl:use-attribute-sets="table.title">
+            <xsl:call-template name="commonattributes"/>
+            <xsl:call-template name="insertVariable">
+                <xsl:with-param name="theVariableID" select="'Table'"/>
+                <xsl:with-param name="theParameters">
+                    <number>
+                        <xsl:number level="any" count="*[contains(@class, ' topic/table ')]/*[contains(@class, ' topic/title ')]" from="/"/>
+                    </number>
+                    <title>
+                        <xsl:apply-templates/>
+                    </title>
+                </xsl:with-param>
+            </xsl:call-template>
+        </fo:block>
+    </xsl:template>
+
+    <xsl:template match="*[contains(@class, ' topic/tgroup ')]" name="tgroup">
+        <xsl:if test="not(@cols)">
+          <xsl:call-template name="output-message">
+            <xsl:with-param name="msgnum">006</xsl:with-param>
+            <xsl:with-param name="msgsev">E</xsl:with-param>
+          </xsl:call-template>
+        </xsl:if>
+
+        <xsl:variable name="scale">
+            <xsl:call-template name="getTableScale"/>
+        </xsl:variable>
+
+        <xsl:variable name="table">
+            <fo:table xsl:use-attribute-sets="table.tgroup">
+                <xsl:call-template name="commonattributes"/>
+
+                <xsl:call-template name="displayAtts">
+                    <xsl:with-param name="element" select=".."/>
+                </xsl:call-template>
+
+                <xsl:if test="(parent::*/@pgwide) = '1'">
+                    <xsl:attribute name="start-indent">0</xsl:attribute>
+                    <xsl:attribute name="end-indent">0</xsl:attribute>
+                    <xsl:attribute name="width">auto</xsl:attribute>
+                </xsl:if>
+
+                <xsl:apply-templates/>
+            </fo:table>
+        </xsl:variable>
+
+        <xsl:choose>
+            <xsl:when test="not($scale = '')">
+                <xsl:apply-templates select="exsl:node-set($table)" mode="setTableEntriesScale"/>
+            </xsl:when>
+            <xsl:otherwise>
+                <xsl:copy-of select="$table"/>
+            </xsl:otherwise>
+        </xsl:choose>
+    </xsl:template>
+
+    <xsl:template match="*[contains(@class, ' topic/colspec ')]">
+        <fo:table-column>
+            <xsl:attribute name="column-number">
+                <xsl:number count="colspec"/>
+            </xsl:attribute>
+      <xsl:if test="normalize-space(@colwidth) != ''">
+        <xsl:attribute name="column-width">
+          <xsl:choose>
+            <xsl:when test="not(contains(@colwidth, '*'))">
+              <xsl:call-template name="calculateColumnWidth.nonProportional">
+                <xsl:with-param name="colwidth" select="@colwidth"/>
+              </xsl:call-template>
+            </xsl:when>
+            <xsl:otherwise>
+              <xsl:call-template name="calculateColumnWidth.Proportional">
+                <xsl:with-param name="colwidth" select="@colwidth"/>
+              </xsl:call-template>
+            </xsl:otherwise>
+          </xsl:choose>
+        </xsl:attribute>
+      </xsl:if>
+
+      <xsl:call-template name="applyAlignAttrs"/>
+        </fo:table-column>
+    </xsl:template>
+
+    <xsl:template match="*[contains(@class, ' topic/thead ')]">
+        <fo:table-header xsl:use-attribute-sets="tgroup.thead">
+            <xsl:call-template name="commonattributes"/>
+            <xsl:apply-templates/>
+        </fo:table-header>
+    </xsl:template>
+
+    <xsl:template match="*[contains(@class, ' topic/tbody ')]">
+        <fo:table-body xsl:use-attribute-sets="tgroup.tbody">
+            <xsl:call-template name="commonattributes"/>
+            <xsl:apply-templates/>
+        </fo:table-body>
+    </xsl:template>
+
+    <xsl:template match="*[contains(@class, ' topic/thead ')]/*[contains(@class, ' topic/row ')]">
+        <fo:table-row xsl:use-attribute-sets="thead.row">
+            <xsl:call-template name="commonattributes"/>
+            <xsl:apply-templates/>
+        </fo:table-row>
+    </xsl:template>
+
+    <xsl:template match="*[contains(@class, ' topic/tbody ')]/*[contains(@class, ' topic/row ')]">
+        <fo:table-row xsl:use-attribute-sets="tbody.row">
+            <xsl:call-template name="commonattributes"/>
+            <xsl:apply-templates/>
+        </fo:table-row>
+    </xsl:template>
+
+    <xsl:template match="*[contains(@class, ' topic/thead ')]/*[contains(@class, ' topic/row ')]/*[contains(@class, ' topic/entry ')]">
+        <fo:table-cell xsl:use-attribute-sets="thead.row.entry">
+            <xsl:call-template name="commonattributes"/>
+            <xsl:call-template name="applySpansAttrs"/>
+            <xsl:call-template name="applyAlignAttrs"/>
+            <xsl:call-template name="generateTableEntryBorder"/>
+            <fo:block xsl:use-attribute-sets="thead.row.entry__content">
+                <xsl:call-template name="processEntryContent"/>
+            </fo:block>
+        </fo:table-cell>
+    </xsl:template>
+
+    <xsl:template match="*[contains(@class, ' topic/tbody ')]/*[contains(@class, ' topic/row ')]/*[contains(@class, ' topic/entry ')]">
+        <fo:table-cell xsl:use-attribute-sets="tbody.row.entry">
+            <xsl:call-template name="commonattributes"/>
+            <xsl:call-template name="applySpansAttrs"/>
+            <xsl:call-template name="applyAlignAttrs"/>
+            <xsl:call-template name="generateTableEntryBorder"/>
+            <fo:block xsl:use-attribute-sets="tbody.row.entry__content">
+                <xsl:call-template name="processEntryContent"/>
+            </fo:block>
+        </fo:table-cell>
+    </xsl:template>
+
+    <xsl:template name="processEntryContent">
+        <xsl:variable name="entryNumber">
+            <xsl:call-template name="countEntryNumber"/>
+        </xsl:variable>
+        <xsl:variable name="char">
+            <xsl:choose>
+                <xsl:when test="@char">
+                    <xsl:value-of select="@char"/>
+                </xsl:when>
+                <xsl:when test="ancestor::*[contains(@class, ' topic/tgroup ')][1]/*[contains(@class, ' topic/colspec ')][position() = number($entryNumber)]/@char">
+                    <xsl:value-of select="ancestor::*[contains(@class, ' topic/tgroup ')][1]/*[contains(@class, ' topic/colspec ')][position() = $entryNumber]/@char"/>
+                </xsl:when>
+            </xsl:choose>
+        </xsl:variable>
+        <xsl:variable name="charoff">
+            <xsl:choose>
+                <xsl:when test="@charoff">
+                    <xsl:value-of select="@charoff"/>
+                </xsl:when>
+                <xsl:when test="ancestor::*[contains(@class, ' topic/tgroup ')][1]/*[contains(@class, ' topic/colspec ')][position() = number($entryNumber)]/@charoff">
+                    <xsl:value-of select="ancestor::*[contains(@class, ' topic/tgroup ')][1]/*[contains(@class, ' topic/colspec ')][position() = $entryNumber]/@charoff"/>
+                </xsl:when>
+                <xsl:otherwise>50</xsl:otherwise>
+            </xsl:choose>
+        </xsl:variable>
+
+
+        <xsl:choose>
+            <xsl:when test="not($char = '')">
+                <xsl:call-template name="processCharAlignment">
+                    <xsl:with-param name="char" select="$char"/>
+                    <xsl:with-param name="charoff" select="$charoff"/>
+                </xsl:call-template>
+            </xsl:when>
+            <xsl:otherwise>
+                <xsl:apply-templates/>
+            </xsl:otherwise>
+        </xsl:choose>
+    </xsl:template>
+
+    <xsl:template name="processCharAlignment">
+        <xsl:param name="char"/>
+        <xsl:param name="charoff"/>
+        <xsl:choose>
+            <xsl:when test="not(descendant::*)">
+                <xsl:variable name="text-before" select="substring-before(text(),$char)"/>
+                <xsl:variable name="text-after" select="substring-after(text(),$text-before)"/>
+                <fo:list-block start-indent="0in"
+                    provisional-label-separation="0pt"
+                    provisional-distance-between-starts="{concat($charoff,'%')}">
+                    <fo:list-item>
+                        <fo:list-item-label end-indent="label-end()">
+                            <fo:block text-align="right">
+                                <xsl:copy-of select="$text-before"/>
+                            </fo:block>
+                        </fo:list-item-label>
+                        <fo:list-item-body start-indent="body-start()">
+                            <fo:block text-align="left">
+                                <xsl:copy-of select="$text-after"/>
+                            </fo:block>
+                        </fo:list-item-body>
+                    </fo:list-item>
+                </fo:list-block>
+<!--
+                <fo:block text-align="right">
+                    <xsl:copy-of select="text-before"/>
+                    <fo:leader leader-pattern="use-content"
+                        leader-length="{concat(string(100 - $charoff),'%')}"
+                        leader-pattern-width="use-font-metrics">
+                        <xsl:copy-of select="$text-after"/>
+                    </fo:leader>
+                </fo:block>
+-->
+<!--
+                <fo:table>
+                    <fo:table-column column-number="1" >
+                        <xsl:attribute name="column-width">proportional-column-width(
+                        <xsl:value-of select="$charoff"/>
+                        )</xsl:attribute>
+                    </fo:table-column>
+                    <fo:table-column column-number="2" >
+                    </fo:table-column>
+                    <fo:table-column column-number="3" >
+                        <xsl:attribute name="column-width">proportional-column-width(
+                        <xsl:value-of select="100 - number($charoff)"/>
+                        )</xsl:attribute>
+                    </fo:table-column>
+                    <fo:table-body>
+                        <fo:table-row>
+                            <fo:table-cell text-align="right">
+                                <fo:block>
+                                    <xsl:copy-of select="$text-before"/>
+                                </fo:block>
+                            </fo:table-cell>
+                            <fo:table-cell text-align="center">
+                                <fo:block>
+                                    <xsl:choose>
+                                        <xsl:when test="($text-before='') and ($text-after='')"/>
+                                        <xsl:otherwise>
+                                            <xsl:copy-of select="$char"/>
+                                        </xsl:otherwise>
+                                    </xsl:choose>
+                                </fo:block>
+                            </fo:table-cell>
+                            <fo:table-cell text-align="left">
+                                <fo:block>
+                                    <xsl:choose>
+                                        <xsl:when test="($text-before='') and ($text-after='')">
+                                            <xsl:copy-of select="text()"/>
+                                        </xsl:when>
+                                        <xsl:otherwise>
+                                            <xsl:copy-of select="$text-after"/>
+                                        </xsl:otherwise>
+                                    </xsl:choose>
+                                </fo:block>
+                            </fo:table-cell>
+                        </fo:table-row>
+                    </fo:table-body>
+                </fo:table>
+-->
+            </xsl:when>
+        </xsl:choose>
+    </xsl:template>
+
+    <xsl:template name="countEntryNumber">
+        <xsl:choose>
+            <xsl:when test="@colname">
+                <xsl:variable name="colname" select="@colname"/>
+                <xsl:if test="ancestor::*[contains(@class, ' topic/tgroup ')][1]/*[contains(@class, ' topic/colspec ')][@colname = $colname]">
+                  <xsl:number select="ancestor::*[contains(@class, ' topic/tgroup ')][1]/*[contains(@class, ' topic/colspec ')][@colname = $colname]"/>
+                </xsl:if>
+            </xsl:when>
+            <xsl:when test="@colnum">
+                <xsl:value-of select="@colnum"/>
+            </xsl:when>
+            <xsl:otherwise>
+<!--  TODO Count of the entry Position              -->
+<!--
+                <xsl:variable name="cols" select="ancestor::*[contains(@class, ' topic/tgroup ')][1]/@cols"/>
+                <xsl:variable name="colsInCurentRow" select="count(preceding-sibling::*[contains(@class, ' topic/entry ')])+count(following-sibling::*[contains(@class, ' topic/entry ')])+1"/>
+                <xsl:variable name="precedingHorizontalSpan">
+                    <xsl:value-of select="number(preceding-sibling::*[contains(@class, ' topic/entry ')]/@nameend) - number(preceding-sibling::*[contains(@class, ' topic/entry ')]/@namest)"/>
+                </xsl:variable>
+                <xsl:choose>
+                    <xsl:when test="$colsInCurentRow = $cols">
+                        <xsl:value-of select="count(preceding-sibling::*[contains(@class, ' topic/entry ')])+1"/>
+                    </xsl:when>
+                    <xsl:when test=""/>
+                </xsl:choose>
+-->
+            </xsl:otherwise>
+        </xsl:choose>
+    </xsl:template>
+
+
+    <xsl:template name="calculateColumnWidth.Proportional">
+        <xsl:param name="colwidth" >1*</xsl:param>
+
+        <xsl:if test="contains($colwidth, '*')">
+            <xsl:text>proportional-column-width(</xsl:text>
+            <xsl:choose>
+                <xsl:when test="substring-before($colwidth, '*') != ''">
+                    <xsl:value-of select="substring-before($colwidth, '*')"/>
+                </xsl:when>
+                <xsl:otherwise>
+                    <xsl:text>1.00</xsl:text>
+                </xsl:otherwise>
+            </xsl:choose>
+            <xsl:text>)</xsl:text>
+        </xsl:if>
+
+        <xsl:variable name="width-units">
+            <xsl:choose>
+                <xsl:when test="contains($colwidth, '*')">
+                    <xsl:value-of select="normalize-space(substring-after($colwidth, '*'))"/>
+                </xsl:when>
+                <xsl:otherwise>
+                    <xsl:value-of select="normalize-space($colwidth)"/>
+                </xsl:otherwise>
+            </xsl:choose>
+        </xsl:variable>
+
+        <xsl:variable name="width" select="normalize-space(translate($width-units, '+-0123456789.abcdefghijklmnopqrstuvwxyz', '+-0123456789.'))"/>
+
+        <xsl:if test="$width != ''">
+            <xsl:text>proportional-column-width(</xsl:text>
+                <xsl:value-of select="$width"/>
+            <xsl:text>)</xsl:text>
+        </xsl:if>
+    </xsl:template>
+
+    <xsl:template name="calculateColumnWidth.nonProportional">
+        <xsl:param name="colwidth" >1*</xsl:param>
+
+        <xsl:if test="contains($colwidth, '*')">
+            <xsl:text>proportional-column-width(</xsl:text>
+            <xsl:choose>
+                <xsl:when test="substring-before($colwidth, '*') != ''">
+                    <xsl:value-of select="substring-before($colwidth, '*')"/>
+                </xsl:when>
+                <xsl:otherwise>
+                    <xsl:text>1.00</xsl:text>
+                </xsl:otherwise>
+            </xsl:choose>
+            <xsl:text>)</xsl:text>
+        </xsl:if>
+
+        <xsl:variable name="width-units">
+            <xsl:choose>
+                <xsl:when test="contains($colwidth, '*')">
+                    <xsl:value-of select="normalize-space(substring-after($colwidth, '*'))"/>
+                </xsl:when>
+                <xsl:otherwise>
+                    <xsl:value-of select="normalize-space($colwidth)"/>
+                </xsl:otherwise>
+            </xsl:choose>
+        </xsl:variable>
+
+        <xsl:variable name="width" select="normalize-space(translate($width-units, '+-0123456789.abcdefghijklmnopqrstuvwxyz', '+-0123456789.'))"/>
+
+        <xsl:variable name="units" select="normalize-space(translate($width-units, 'abcdefghijklmnopqrstuvwxyz+-0123456789.', 'abcdefghijklmnopqrstuvwxyz'))"/>
+
+        <xsl:value-of select="$width"/>
+
+        <xsl:choose>
+            <xsl:when test="$units = 'pi'">pc</xsl:when>
+            <xsl:when test="$units = '' and $width != ''">pt</xsl:when>
+            <xsl:otherwise>
+                <xsl:value-of select="$units"/>
+            </xsl:otherwise>
+        </xsl:choose>
+    </xsl:template>
+
+    <xsl:template name="getEntryNumber">
+        <xsl:param name="colname"/>
+        <xsl:param name="optionalName" select="''"/>
+
+        <xsl:choose>
+            <xsl:when test="not(string(number($colname))='NaN')">
+                <xsl:value-of select="$colname"/>
+            </xsl:when>
+
+            <xsl:when test="ancestor::*[contains(@class, ' topic/tgroup ')][1]/*[contains(@class, ' topic/colspec ')][@colname = $colname]">
+                <xsl:for-each select="ancestor::*[contains(@class, ' topic/tgroup ')][1]/*[contains(@class, ' topic/colspec ')][@colname = $colname]">
+                    <xsl:choose>
+                        <xsl:when test="@colnum">
+                            <xsl:value-of select="@colnum"/>
+                        </xsl:when>
+                        <xsl:otherwise>
+                            <xsl:value-of select="count(preceding-sibling::*[contains(@class, ' topic/colspec ')])+1"/>
+                        </xsl:otherwise>
+                    </xsl:choose>
+                </xsl:for-each>
+            </xsl:when>
+
+            <xsl:when test="not($optionalName = '') and ancestor::*[contains(@class, ' topic/tgroup ')][1]/*[contains(@class, ' topic/colspec ')][@colname = $optionalName]">
+                <xsl:for-each select="ancestor::*[contains(@class, ' topic/tgroup ')][1]/*[contains(@class, ' topic/colspec ')][@colname = $optionalName]">
+                    <xsl:choose>
+                        <xsl:when test="@colnum">
+                            <xsl:value-of select="@colnum"/>
+                        </xsl:when>
+                        <xsl:otherwise>
+                            <xsl:value-of select="count(preceding-sibling::*[contains(@class, ' topic/colspec ')])+1"/>
+                        </xsl:otherwise>
+                    </xsl:choose>
+                </xsl:for-each>
+            </xsl:when>
+
+            <xsl:when test="not(string(number(translate($colname,'+-0123456789.abcdefghijklmnopqrstuvwxyz','0123456789')))='NaN')">
+                <xsl:value-of select="number(translate($colname,'0123456789.abcdefghijklmnopqrstuvwxyz','0123456789'))"/>
+            </xsl:when>
+
+            <xsl:otherwise>
+                <xsl:value-of select="'-1'"/>
+            </xsl:otherwise>
+        </xsl:choose>
+    </xsl:template>
+
+    <xsl:template name="applySpansAttrs">
+        <xsl:if test="(@morerows) and (number(@morerows) &gt; 0)">
+            <xsl:attribute name="number-rows-spanned">
+                <xsl:value-of select="number(@morerows)+1"/>
+            </xsl:attribute>
+        </xsl:if>
+
+        <xsl:if test="(@nameend) and (@namest)">
+            <xsl:variable name="startNum">
+                <xsl:call-template name="getEntryNumber">
+                    <xsl:with-param name="colname" select="@namest"/>
+                    <xsl:with-param name="optionalName" select="@colname"/>
+                </xsl:call-template>
+            </xsl:variable>
+
+            <xsl:variable name="endNum">
+                <xsl:call-template name="getEntryNumber">
+                    <xsl:with-param name="colname" select="@nameend"/>
+                </xsl:call-template>
+            </xsl:variable>
+
+            <xsl:if test="($startNum &gt; '-1') and ($endNum &gt; '-1') and ((number($endNum) - number($startNum)) &gt; 0)">
+                <xsl:attribute name="number-columns-spanned">
+                    <xsl:value-of select="(number($endNum) - number($startNum))+1"/>
+                </xsl:attribute>
+            </xsl:if>
+        </xsl:if>
+    </xsl:template>
+
+    <xsl:template name="applyAlignAttrs">
+        <xsl:variable name="align">
+            <xsl:choose>
+                <xsl:when test="@align">
+                    <xsl:value-of select="@align"/>
+                </xsl:when>
+                <xsl:when test="ancestor::*[contains(@class, ' topic/tbody ')][1][@align]">
+                    <xsl:value-of select="ancestor::*[contains(@class, ' topic/tbody ')][1]/@align"/>
+                </xsl:when>
+                <xsl:when test="ancestor::*[contains(@class, ' topic/thead ')][1][@align]">
+                    <xsl:value-of select="ancestor::*[contains(@class, ' topic/tbody ')][1]/@align"/>
+                </xsl:when>
+                <xsl:when test="ancestor::*[contains(@class, ' topic/tgroup ')][1][@align]">
+                    <xsl:value-of select="ancestor::*[contains(@class, ' topic/tbody ')][1]/@align"/>
+                </xsl:when>
+            </xsl:choose>
+        </xsl:variable>
+        <xsl:variable name="valign">
+            <xsl:choose>
+                <xsl:when test="@valign">
+                    <xsl:value-of select="@valign"/>
+                </xsl:when>
+                <xsl:when test="parent::*[contains(@class, ' topic/row ')][@valign]">
+                    <xsl:value-of select="parent::*[contains(@class, ' topic/row ')]/@valign"/>
+                </xsl:when>
+            </xsl:choose>
+        </xsl:variable>
+
+        <xsl:choose>
+            <xsl:when test="not($align = '')">
+                <xsl:attribute name="text-align">
+                    <xsl:value-of select="$align"/>
+                </xsl:attribute>
+            </xsl:when>
+            <xsl:when test="($align='') and contains(@class, ' topic/colspec ')"/>
+            <xsl:otherwise>
+                <xsl:attribute name="text-align">from-table-column()</xsl:attribute>
+            </xsl:otherwise>
+        </xsl:choose>
+        <xsl:choose>
+            <xsl:when test="$valign='top'">
+                <xsl:attribute name="display-align">
+                    <xsl:value-of select="'before'"/>
+                </xsl:attribute>
+            </xsl:when>
+            <xsl:when test="$valign='middle'">
+                <xsl:attribute name="display-align">
+                    <xsl:value-of select="'center'"/>
+                </xsl:attribute>
+            </xsl:when>
+            <xsl:when test="$valign='bottom'">
+                <xsl:attribute name="display-align">
+                    <xsl:value-of select="'after'"/>
+                </xsl:attribute>
+            </xsl:when>
+        </xsl:choose>
+    </xsl:template>
+
+    <xsl:template name="generateTableEntryBorder">
+        <xsl:variable name="colsep">
+            <xsl:call-template name="getTableColsep"/>
+        </xsl:variable>
+        <xsl:variable name="rowsep">
+            <xsl:call-template name="getTableRowsep"/>
+        </xsl:variable>
+        <xsl:variable name="frame">
+          <xsl:variable name="f" select="ancestor::*[contains(@class, ' topic/table ')][1]/@frame"/>
+          <xsl:choose>
+            <xsl:when test="$f">
+              <xsl:value-of select="$f"/>
+            </xsl:when>
+            <xsl:otherwise>
+              <xsl:value-of select="$table.frame-default"/>
+            </xsl:otherwise>
+          </xsl:choose>
+        </xsl:variable>
+        <xsl:variable name="needTopBorderOnBreak">
+            <xsl:choose>
+                <xsl:when test="$frame = 'all' or $frame = 'topbot' or $frame = 'top'">
+                    <xsl:choose>
+                        <xsl:when test="../parent::node()[contains(@class, ' topic/thead ')]">
+                            <xsl:value-of select="'true'"/>
+                        </xsl:when>
+                        <xsl:when test="(../parent::node()[contains(@class, ' topic/tbody ')]) and not(../preceding-sibling::*[contains(@class, ' topic/row ')])">
+                            <xsl:value-of select="'true'"/>
+                        </xsl:when>
+                        <xsl:when test="../parent::node()[contains(@class, ' topic/tbody ')]">
+                            <xsl:variable name="entryNum" select="count(preceding-sibling::*[contains(@class, ' topic/entry ')]) + 1"/>
+                            <xsl:variable name="prevEntryRowsep">
+                                <xsl:for-each select="../preceding-sibling::*[contains(@class, ' topic/row ')]/*[contains(@class, ' topic/entry ')][$entryNum]">
+                                    <xsl:call-template name="getTableRowsep"/>
+                                </xsl:for-each>
+                            </xsl:variable>
+                            <xsl:choose>
+                                <xsl:when test="number($prevEntryRowsep)">
+                                    <xsl:value-of select="'true'"/>
+                                </xsl:when>
+                                <xsl:otherwise>
+                                    <xsl:value-of select="'false'"/>
+                                </xsl:otherwise>
+                            </xsl:choose>
+                        </xsl:when>
+                        <xsl:otherwise>
+                            <xsl:value-of select="'false'"/>
+                        </xsl:otherwise>
+                    </xsl:choose>
+                </xsl:when>
+                <xsl:otherwise>
+                    <xsl:value-of select="'false'"/>
+                </xsl:otherwise>
+            </xsl:choose>
+        </xsl:variable>
+        <xsl:if test="number($rowsep) = 1 and (../parent::node()[contains(@class, ' topic/thead ')])">
+            <xsl:call-template name="processAttrSetReflection">
+                <xsl:with-param name="attrSet" select="'thead__tableframe__bottom'"/>
+                <xsl:with-param name="path" select="$tableAttrs"/>
+            </xsl:call-template>
+        </xsl:if>
+        <xsl:if test="number($rowsep) = 1 and ((../following-sibling::*[contains(@class, ' topic/row ')]) or (../parent::node()[contains(@class, ' topic/tbody ')] and ancestor::*[contains(@class, ' topic/tgroup ')][1]/*[contains(@class, ' topic/tfoot ')]))">
+            <xsl:call-template name="processAttrSetReflection">
+                <xsl:with-param name="attrSet" select="'__tableframe__bottom'"/>
+                <xsl:with-param name="path" select="$tableAttrs"/>
+            </xsl:call-template>
+        </xsl:if>
+        <xsl:if test="$needTopBorderOnBreak = 'true'">
+            <xsl:call-template name="processAttrSetReflection">
+                <xsl:with-param name="attrSet" select="'__tableframe__top'"/>
+                <xsl:with-param name="path" select="$tableAttrs"/>
+            </xsl:call-template>
+        </xsl:if>
+        <xsl:if test="number($colsep) = 1 and following-sibling::*[contains(@class, ' topic/entry ')]">
+            <xsl:call-template name="processAttrSetReflection">
+                <xsl:with-param name="attrSet" select="'__tableframe__right'"/>
+                <xsl:with-param name="path" select="$tableAttrs"/>
+            </xsl:call-template>
+        </xsl:if>
+        <xsl:if test="number($colsep) = 1 and not(following-sibling::*[contains(@class, ' topic/entry ')]) and ((count(preceding-sibling::*)+1) &lt; ancestor::*[contains(@class, ' topic/tgroup ')][1]/@cols)">
+            <xsl:call-template name="processAttrSetReflection">
+                <xsl:with-param name="attrSet" select="'__tableframe__right'"/>
+                <xsl:with-param name="path" select="$tableAttrs"/>
+            </xsl:call-template>
+        </xsl:if>
+    </xsl:template>
+
+    <xsl:template name="getTableColsep">
+        <xsl:variable name="spanname" select="@spanname"/>
+        <xsl:variable name="colname" select="@colname"/>
+        <xsl:choose>
+            <xsl:when test="@colsep">
+                <xsl:value-of select="@colsep"/>
+            </xsl:when>
+            <xsl:when test="ancestor::*[contains(@class, ' topic/tgroup ')][1]/*[contains(@class, ' topic/colspec ')][@colname = $colname]/@colsep">
+                <xsl:value-of select="ancestor::*[contains(@class, ' topic/tgroup ')][1]/*[contains(@class, ' topic/colspec ')][@colname = $colname]/@colsep"/>
+            </xsl:when>
+            <xsl:when test="ancestor::*[contains(@class, ' topic/tgroup ')][1]/@colsep">
+                <xsl:value-of select="ancestor::*[contains(@class, ' topic/tgroup ')][1]/@colsep"/>
+            </xsl:when>
+            <xsl:when test="ancestor::*[contains(@class, ' topic/table ')][1]/@colsep">
+                <xsl:value-of select="ancestor::*[contains(@class, ' topic/table ')][1]/@colsep"/>
+            </xsl:when>
+            <xsl:otherwise>
+                <xsl:value-of select="$table.colsep-default"/>
+            </xsl:otherwise>
+        </xsl:choose>
+    </xsl:template>
+
+    <xsl:template name="getTableRowsep">
+        <xsl:variable name="colname" select="@colname"/>
+        <xsl:variable name="spanname" select="@spanname"/>
+        <xsl:choose>
+            <xsl:when test="@rowsep">
+                <xsl:value-of select="@rowsep"/>
+            </xsl:when>
+            <xsl:when test="ancestor::*[contains(@class, ' topic/row ')][1]/@rowsep">
+                <xsl:value-of select="ancestor::*[contains(@class, ' topic/row ')][1]/@rowsep"/>
+            </xsl:when>
+            <xsl:when test="ancestor::*[contains(@class, ' topic/tgroup ')][1]/*[contains(@class, ' topic/colspec ')][@colname = $colname]/@rowsep">
+                <xsl:value-of select="ancestor::*[contains(@class, ' topic/tgroup ')][1]/*[contains(@class, ' topic/colspec ')][@colname = $colname]/@rowsep"/>
+            </xsl:when>
+            <xsl:when test="ancestor::*[contains(@class, ' topic/tgroup ')][1]/@rowsep">
+                <xsl:value-of select="ancestor::*[contains(@class, ' topic/tgroup ')][1]/@rowsep"/>
+            </xsl:when>
+            <xsl:when test="ancestor::*[contains(@class, ' topic/table ')][1]/@rowsep">
+                <xsl:value-of select="ancestor::*[contains(@class, ' topic/table ')][1]/@rowsep"/>
+            </xsl:when>
+            <xsl:otherwise>
+                <xsl:value-of select="$table.rowsep-default"/>
+            </xsl:otherwise>
+        </xsl:choose>
+    </xsl:template>
+
+    <xsl:template name="displayAtts">
+        <xsl:param name="element"/>
+        <xsl:variable name="frame">
+          <xsl:choose>
+            <xsl:when test="$element/@frame">
+              <xsl:value-of select="$element/@frame"/>
+            </xsl:when>
+            <xsl:otherwise>
+              <xsl:value-of select="$table.frame-default"/>
+            </xsl:otherwise>
+          </xsl:choose>
+        </xsl:variable>
+
+        <xsl:choose>
+            <xsl:when test="$frame = 'all'">
+                <xsl:call-template name="processAttrSetReflection">
+                    <xsl:with-param name="attrSet" select="'table__tableframe__all'"/>
+                    <xsl:with-param name="path" select="$tableAttrs"/>
+                </xsl:call-template>
+            </xsl:when>
+            <xsl:when test="$frame = 'topbot'">
+                <xsl:call-template name="processAttrSetReflection">
+                    <xsl:with-param name="attrSet" select="'table__tableframe__topbot'"/>
+                    <xsl:with-param name="path" select="$tableAttrs"/>
+                </xsl:call-template>
+            </xsl:when>
+            <xsl:when test="$frame = 'top'">
+                <xsl:call-template name="processAttrSetReflection">
+                    <xsl:with-param name="attrSet" select="'table__tableframe__top'"/>
+                    <xsl:with-param name="path" select="$tableAttrs"/>
+                </xsl:call-template>
+            </xsl:when>
+            <xsl:when test="$frame = 'bottom'">
+                <xsl:call-template name="processAttrSetReflection">
+                    <xsl:with-param name="attrSet" select="'table__tableframe__bottom'"/>
+                    <xsl:with-param name="path" select="$tableAttrs"/>
+                </xsl:call-template>
+            </xsl:when>
+            <xsl:when test="$frame = 'sides'">
+                <xsl:call-template name="processAttrSetReflection">
+                    <xsl:with-param name="attrSet" select="'table__tableframe__sides'"/>
+                    <xsl:with-param name="path" select="$tableAttrs"/>
+                </xsl:call-template>
+            </xsl:when>
+        </xsl:choose>
+    </xsl:template>
+
+    <xsl:template name="getTableScale">
+        <xsl:value-of select="ancestor-or-self::*[contains(@class, ' topic/table ')][1]/@scale"/>
+    </xsl:template>
+
+    <xsl:template match="@*" mode="setTableEntriesScale">
+        <xsl:choose>
+            <xsl:when test="name() = 'font-size'">
+            </xsl:when>
+            <xsl:otherwise>
+                <xsl:copy-of select="."/>
+            </xsl:otherwise>
+        </xsl:choose>
+    </xsl:template>
+
+    <xsl:template match="node() | text()" mode="setTableEntriesScale">
+        <xsl:copy>
+            <xsl:apply-templates select="node() | @* | text()" mode="setTableEntriesScale"/>
+        </xsl:copy>
+    </xsl:template>
+
+
+    <!-- SourceForge bug tracker item 2872988:
+         Count the max number of cells in any row of a simpletable -->
+    <xsl:template match="*[contains(@class, ' topic/sthead ')] | *[contains(@class, ' topic/strow ')]" mode="count-max-simpletable-cells">
+        <xsl:param name="maxcount" select="0" as="xs:integer"/>
+        <xsl:variable name="newmaxcount" as="xs:integer">
+            <xsl:variable name="row-cell-count" select="count(*[contains(@class, ' topic/stentry ')])"/>
+            <xsl:choose>
+                <xsl:when test="$row-cell-count >
+                    $maxcount">
+                    <xsl:sequence select="$row-cell-count"/>
+                </xsl:when>
+                <xsl:otherwise>
+                    <xsl:sequence select="$maxcount"/>
+                </xsl:otherwise>
+            </xsl:choose>
+        </xsl:variable>
+        <xsl:choose>
+            <xsl:when test="not(following-sibling::*[contains(@class, ' topic/strow ')])">
+                <xsl:value-of select="$newmaxcount"/>
+            </xsl:when>
+            <xsl:otherwise>
+                <xsl:apply-templates select="following-sibling::*[contains(@class, ' topic/strow ')][1]" mode="count-max-simpletable-cells">
+                    <xsl:with-param name="maxcount" select="$newmaxcount"/>
+                </xsl:apply-templates>
+            </xsl:otherwise>
+        </xsl:choose>
+    </xsl:template>
+
+    <!--  Simpletable processing  -->
+    <xsl:template match="*[contains(@class, ' topic/simpletable ')]">
+        <xsl:variable name="number-cells">
+            <!-- Contains the number of cells in the widest row -->
+            <xsl:apply-templates select="*[1]" mode="count-max-simpletable-cells"/>
+        </xsl:variable>
+        <fo:table xsl:use-attribute-sets="simpletable">
+            <xsl:call-template name="commonattributes"/>
+            <!-- <xsl:call-template name="univAttrs"/>
+            -->
+            <xsl:call-template name="globalAtts"/>
+            <xsl:call-template name="displayAtts">
+                <xsl:with-param name="element" select="."/>
+            </xsl:call-template>
+
+            <xsl:if test="@relcolwidth">
+                <xsl:variable name="fix-relcolwidth">
+                    <xsl:apply-templates select="." mode="fix-relcolwidth">
+                        <xsl:with-param name="number-cells" select="$number-cells"/>
+                    </xsl:apply-templates>
+                </xsl:variable>
+                <xsl:call-template name="createSimpleTableColumns">
+                    <xsl:with-param name="theColumnWidthes" select="$fix-relcolwidth"/>
+                </xsl:call-template>
+            </xsl:if>
+
+            <!-- Toss processing to another template to process the simpletable
+                 heading, and/or create a default table heading row. -->
+            <xsl:apply-templates select="." mode="dita2xslfo:simpletable-heading">
+                <xsl:with-param name="number-cells" select="$number-cells"/>
+            </xsl:apply-templates>
+
+            <fo:table-body xsl:use-attribute-sets="simpletable__body">
+                <xsl:apply-templates select="*[contains(@class, ' topic/strow ')]">
+                    <xsl:with-param name="number-cells" select="$number-cells"/>
+                </xsl:apply-templates>
+            </fo:table-body>
+
+        </fo:table>
+    </xsl:template>
+
+    <xsl:template name="createSimpleTableColumns">
+        <xsl:param name="theColumnWidthes" select="'1*'"/>
+
+        <xsl:choose>
+            <xsl:when test="contains($theColumnWidthes, ' ')">
+                <fo:table-column>
+                    <xsl:attribute name="column-width">
+                        <xsl:call-template name="xcalcColumnWidth">
+                            <xsl:with-param name="theColwidth" select="substring-before($theColumnWidthes, ' ')"/>
+                        </xsl:call-template>
+                    </xsl:attribute>
+                </fo:table-column>
+
+                <xsl:call-template name="createSimpleTableColumns">
+                    <xsl:with-param name="theColumnWidthes" select="substring-after($theColumnWidthes, ' ')"/>
+                </xsl:call-template>
+
+            </xsl:when>
+            <xsl:otherwise>
+                <fo:table-column>
+                    <xsl:attribute name="column-width">
+                        <xsl:call-template name="xcalcColumnWidth">
+                            <xsl:with-param name="theColwidth" select="$theColumnWidthes"/>
+                        </xsl:call-template>
+                    </xsl:attribute>
+                </fo:table-column>
+            </xsl:otherwise>
+        </xsl:choose>
+
+    </xsl:template>
+
+    <!-- SourceForge RFE 2874200:
+         Fill in empty cells when one is missing from strow or sthead.
+         Context for this call is strow or sthead. -->
+    <xsl:template match="*" mode="fillInMissingSimpletableCells">
+        <xsl:param name="fill-in-count" select="0"/>
+        <xsl:if test="$fill-in-count >
+            0">
+            <fo:table-cell xsl:use-attribute-sets="strow.stentry">
+                <xsl:call-template name="commonattributes"/>
+                <xsl:variable name="frame">
+                    <xsl:choose>
+                        <xsl:when test="../@frame">
+                            <xsl:value-of select="../@frame"/>
+                        </xsl:when>
+                        <xsl:otherwise>
+                            <xsl:value-of select="$table.frame-default"/>
+                        </xsl:otherwise>
+                    </xsl:choose>
+                </xsl:variable>
+                <xsl:if test="following-sibling::*[contains(@class, ' topic/strow ')]">
+                    <xsl:call-template name="generateSimpleTableHorizontalBorders">
+                        <xsl:with-param name="frame" select="$frame"/>
+                    </xsl:call-template>
+                </xsl:if>
+                <xsl:if test="$frame = 'all' or $frame = 'topbot' or $frame = 'top'">
+                    <xsl:call-template name="processAttrSetReflection">
+                        <xsl:with-param name="attrSet" select="'__tableframe__top'"/>
+                        <xsl:with-param name="path" select="$tableAttrs"/>
+                    </xsl:call-template>
+                </xsl:if>
+                <xsl:if test="($frame = 'all') or ($frame = 'topbot') or ($frame = 'sides')">
+                    <xsl:call-template name="processAttrSetReflection">
+                        <xsl:with-param name="attrSet" select="'__tableframe__left'"/>
+                        <xsl:with-param name="path" select="$tableAttrs"/>
+                    </xsl:call-template>
+                    <xsl:call-template name="processAttrSetReflection">
+                        <xsl:with-param name="attrSet" select="'__tableframe__right'"/>
+                        <xsl:with-param name="path" select="$tableAttrs"/>
+                    </xsl:call-template>
+                </xsl:if>
+                <fo:block>
+                    <fo:inline>&#160;</fo:inline>
+                </fo:block>
+                <!-- Non-breaking space --> </fo:table-cell>
+            <xsl:apply-templates select="." mode="fillInMissingSimpletableCells">
+                <xsl:with-param name="fill-in-count" select="$fill-in-count - 1"/>
+            </xsl:apply-templates>
+        </xsl:if>
+    </xsl:template>
+
+    <!-- Specialized simpletable elements may override this rule to add
+         default headings for the table. By default, the existing sthead
+         element is used when specified. -->
+    <xsl:template match="*[contains(@class, ' topic/simpletable ')]" mode="dita2xslfo:simpletable-heading">
+        <xsl:param name="number-cells">
+            <xsl:apply-templates select="*[1]" mode="count-max-simpletable-cells"/>
+        </xsl:param>
+        <xsl:apply-templates select="*[contains(@class, ' topic/sthead ')]">
+            <xsl:with-param name="number-cells" select="$number-cells"/>
+        </xsl:apply-templates>
+    </xsl:template>
+
+    <xsl:template match="*[contains(@class, ' topic/sthead ')]">
+        <xsl:param name="number-cells">
+            <xsl:apply-templates select="../*[1]" mode="count-max-simpletable-cells"/>
+        </xsl:param>
+        <fo:table-header xsl:use-attribute-sets="sthead">
+            <xsl:call-template name="commonattributes"/>
+            <fo:table-row xsl:use-attribute-sets="sthead__row">
+                <xsl:apply-templates/>
+                <xsl:variable name="row-cell-count" select="count(*[contains(@class, ' topic/stentry ')])"/>
+                <xsl:if test="$row-cell-count &lt; $number-cells">
+                    <xsl:apply-templates select="." mode="fillInMissingSimpletableCells">
+                        <xsl:with-param name="fill-in-count" select="$number-cells - $row-cell-count"/>
+                    </xsl:apply-templates>
+                </xsl:if>
+            </fo:table-row>
+        </fo:table-header>
+    </xsl:template>
+
+    <xsl:template match="*[contains(@class, ' topic/strow ')]">
+        <xsl:param name="number-cells">
+            <xsl:apply-templates select="../*[1]" mode="count-max-simpletable-cells"/>
+        </xsl:param>
+        <fo:table-row xsl:use-attribute-sets="strow">
+            <xsl:call-template name="commonattributes"/>
+            <xsl:apply-templates/>
+            <xsl:variable name="row-cell-count" select="count(*[contains(@class, ' topic/stentry ')])"/>
+            <xsl:if test="$row-cell-count &lt; $number-cells">
+                <xsl:apply-templates select="." mode="fillInMissingSimpletableCells">
+                    <xsl:with-param name="fill-in-count" select="$number-cells - $row-cell-count"/>
+                </xsl:apply-templates>
+            </xsl:if>
+        </fo:table-row>
+    </xsl:template>
+
+    <xsl:template match="*[contains(@class, ' topic/sthead ')]/*[contains(@class, ' topic/stentry ')]">
+        <fo:table-cell xsl:use-attribute-sets="sthead.stentry">
+            <xsl:call-template name="commonattributes"/>
+            <xsl:variable name="entryCol" select="count(preceding-sibling::*[contains(@class, ' topic/stentry ')]) + 1"/>
+            <xsl:variable name="frame">
+                <xsl:variable name="f" select="ancestor::*[contains(@class, ' topic/simpletable ')][1]/@frame"/>
+                <xsl:choose>
+                    <xsl:when test="$f">
+                        <xsl:value-of select="$f"/>
+                    </xsl:when>
+                    <xsl:otherwise>
+                        <xsl:value-of select="$table.frame-default"/>
+                    </xsl:otherwise>
+                </xsl:choose>
+            </xsl:variable>
+
+            <xsl:call-template name="generateSimpleTableHorizontalBorders">
+                <xsl:with-param name="frame" select="$frame"/>
+            </xsl:call-template>
+            <xsl:if test="$frame = 'all' or $frame = 'topbot' or $frame = 'top'">
+                <xsl:call-template name="processAttrSetReflection">
+                    <xsl:with-param name="attrSet" select="'__tableframe__top'"/>
+                    <xsl:with-param name="path" select="$tableAttrs"/>
+                </xsl:call-template>
+            </xsl:if>
+            <xsl:if test="following-sibling::*[contains(@class, ' topic/stentry ')]">
+                <xsl:call-template name="generateSimpleTableVerticalBorders">
+                    <xsl:with-param name="frame" select="$frame"/>
+                </xsl:call-template>
+            </xsl:if>
+
+            <xsl:choose>
+                <xsl:when test="number(ancestor::*[contains(@class, ' topic/simpletable ')][1]/@keycol) = $entryCol">
+                    <fo:block xsl:use-attribute-sets="sthead.stentry__keycol-content">
+                        <xsl:apply-templates/>
+                    </fo:block>
+                </xsl:when>
+                <xsl:otherwise>
+                    <fo:block xsl:use-attribute-sets="sthead.stentry__content">
+                        <xsl:apply-templates/>
+                    </fo:block>
+                </xsl:otherwise>
+            </xsl:choose>
+        </fo:table-cell>
+    </xsl:template>
+
+    <xsl:template match="*[contains(@class, ' topic/strow ')]/*[contains(@class, ' topic/stentry ')]">
+        <fo:table-cell xsl:use-attribute-sets="strow.stentry">
+            <xsl:call-template name="commonattributes"/>
+            <xsl:variable name="entryCol" select="count(preceding-sibling::*[contains(@class, ' topic/stentry ')]) + 1"/>
+            <xsl:variable name="frame">
+                <xsl:variable name="f" select="ancestor::*[contains(@class, ' topic/simpletable ')][1]/@frame"/>
+                <xsl:choose>
+                    <xsl:when test="$f">
+                        <xsl:value-of select="$f"/>
+                    </xsl:when>
+                    <xsl:otherwise>
+                        <xsl:value-of select="$table.frame-default"/>
+                    </xsl:otherwise>
+                </xsl:choose>
+            </xsl:variable>
+
+            <xsl:if test="../following-sibling::*[contains(@class, ' topic/strow ')]">
+                <xsl:call-template name="generateSimpleTableHorizontalBorders">
+                    <xsl:with-param name="frame" select="$frame"/>
+                </xsl:call-template>
+            </xsl:if>
+            <xsl:if test="following-sibling::*[contains(@class, ' topic/stentry ')]">
+                <xsl:call-template name="generateSimpleTableVerticalBorders">
+                    <xsl:with-param name="frame" select="$frame"/>
+                </xsl:call-template>
+            </xsl:if>
+
+            <xsl:choose>
+                <xsl:when test="number(ancestor::*[contains(@class, ' topic/simpletable ')][1]/@keycol) = $entryCol">
+                    <fo:block xsl:use-attribute-sets="strow.stentry__keycol-content">
+                        <xsl:apply-templates/>
+                    </fo:block>
+                </xsl:when>
+                <xsl:otherwise>
+                    <fo:block xsl:use-attribute-sets="strow.stentry__content">
+                        <xsl:apply-templates/>
+                    </fo:block>
+                </xsl:otherwise>
+            </xsl:choose>
+        </fo:table-cell>
+    </xsl:template>
+
+    <xsl:template name="generateSimpleTableHorizontalBorders">
+        <xsl:param name="frame"/>
+        <xsl:choose>
+            <xsl:when test="($frame = 'all') or ($frame = 'topbot') or ($frame = 'sides') or not($frame)">
+                <xsl:call-template name="processAttrSetReflection">
+                    <xsl:with-param name="attrSet" select="'__tableframe__bottom'"/>
+                    <xsl:with-param name="path" select="$tableAttrs"/>
+                </xsl:call-template>
+            </xsl:when>
+        </xsl:choose>
+    </xsl:template>
+
+    <xsl:template name="generateSimpleTableVerticalBorders">
+        <xsl:param name="frame"/>
+        <xsl:choose>
+            <xsl:when test="($frame = 'all') or ($frame = 'topbot') or ($frame = 'sides') or not($frame)">
+                <xsl:call-template name="processAttrSetReflection">
+                    <xsl:with-param name="attrSet" select="'__tableframe__right'"/>
+                    <xsl:with-param name="path" select="$tableAttrs"/>
+                </xsl:call-template>
+            </xsl:when>
+        </xsl:choose>
+    </xsl:template>
+
+    <xsl:template name="topicrefAttsNoToc">
+      <!--TODO-->
+    </xsl:template>
+
+    <xsl:template name="topicrefAtts">
+      <!--TODO-->
+    </xsl:template>
+
+    <xsl:template name="selectAtts">
+      <!--TODO-->
+    </xsl:template>
+
+    <xsl:template name="globalAtts">
+      <!--TODO-->
+    </xsl:template>
+
 </xsl:stylesheet>