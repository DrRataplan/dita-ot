--- conflicted
+++ resolved
@@ -395,13 +395,8 @@
   </message>
   
   <message id="DOTX005E" type="ERROR">
-<<<<<<< HEAD
     <reason>Unable to find navigation title for reference to '%1'.</reason>
     <response>The build will use '%1' as the title in the Eclipse Table of Contents.</response>
-=======
-    <reason>Unable to find navigation title, using href instead: '%1'.</reason>
-    <response>If the topic is not accessible at build time, provide the navigation title in the map, and set the format or scope attributes to indicate why it is not accessible.</response>
->>>>>>> 8b9cda7d
   </message>
   
   <message id="DOTX006E" type="ERROR">
@@ -416,24 +411,14 @@
   
   <!-- As of 20012-06-13, DOTX008W is only called for HTML Help and map2htmtoc -->
   <message id="DOTX008W" type="WARN">
-<<<<<<< HEAD
     <reason>File '%1' cannot be loaded, and no navigation title is specified for the table of contents.</reason>
     <response></response>
-=======
-    <reason>File '%1' does not exist.</reason>
-    <response>Be sure the file '%1' exists or change the href to reference an existing file.</response>
->>>>>>> 8b9cda7d
   </message>
 
   <!-- DOTX008E uses the XSLT prefix DOTX, but generated only from Java code. -->
   <message id="DOTX008E" type="ERROR">
-<<<<<<< HEAD
     <reason>File '%1' does not exist or cannot be loaded.</reason>
     <response></response>
-=======
-    <reason>File '%1' does not exist.</reason>
-    <response>Be sure the file '%1' exists or change the href to reference an existing file.</response>
->>>>>>> 8b9cda7d
   </message>
 
   <!-- As of 20012-06-13, 009W is only called for HTML Help and map2htmtoc -->
@@ -443,13 +428,8 @@
   </message>
   
   <message id="DOTX010E" type="ERROR">
-<<<<<<< HEAD
     <reason>Unable to find target for conref="%1".</reason>
     <response></response>
-=======
-    <reason>Unable to find target for conref="%1". Check to make sure that the target element is available, and that it is a 'xxxx' element.</reason>
-    <response>Check to make sure the value in the conref attribute is correct.</response>
->>>>>>> 8b9cda7d
   </message>
   
   <message id="DOTX011W" type="WARN">
@@ -465,13 +445,8 @@
   </message>
   
   <message id="DOTX013E" type="ERROR">
-<<<<<<< HEAD
     <reason>A element with attribute conref="%1" indirectly includes itself, which results in an infinite loop.</reason>
     <response></response>
-=======
-    <reason>A element with a conref attribute indirectly includes itself, which is not possible. Please fix the target of the conref attribute. The conref attribute points to '%1'.</reason>
-    <response>Correct the circular conref reference.</response>
->>>>>>> 8b9cda7d
   </message>
   
   <message id="DOTX014E" type="ERROR">
@@ -480,7 +455,6 @@
   </message>
   
   <message id="DOTX015E" type="ERROR">
-<<<<<<< HEAD
     <reason>The attribute conref="%1" uses invalid syntax.</reason>
     <response>The value should contain '#' followed by a topic or map ID, optionally followed by '/elemID' for a sub-topic element.</response>
   </message>
@@ -488,15 +462,6 @@
   <message id="DOTX016W" type="WARN">
     <reason>A reference to "%2" appears to reference a DITA document, but the format attribute has inherited a value of "%1". The document will not be processed as DITA.</reason>
     <response></response>
-=======
-    <reason>Incorrectly formed conref attribute: '%1', Make sure the syntax is correct and try again.</reason>
-    <response>Change the conref attribute to conform the correct syntax.</response>
-  </message>
-  
-  <message id="DOTX016W" type="WARN">
-    <reason>An href value appears to point to a DITA file, but the format attribute has inherited a value of "%1". If the target '%2'is a DITA file, set the format attribute to "dita". If it does not point to a DITA file, set the format attribute locally.</reason>
-    <response>Directly set the format attribute to the correct value instead of inheriting from ancestor.</response>
->>>>>>> 8b9cda7d
   </message>
   
   <!-- Should likely be "warning" instead of "error", as related toolkit problems were fixed in very early releases.
@@ -608,13 +573,8 @@
   </message>
   
   <message id="DOTX038I" type="INFO">
-<<<<<<< HEAD
     <reason>The longdescref attribute on tag '%1' will be ignored. Accessibility for object elements needs to be handled another way.</reason>
     <response></response>
-=======
-    <reason>The longdescref attribute on tag '%1' will be ignored. Accessibility needs to be handled another way.</reason>
-    <response>To make the object accessible, you may need to add text before or after the element. You may also be able to handle it with a &lt;param> element inside the object.</response>
->>>>>>> 8b9cda7d
   </message>
   
   <message id="DOTX039W" type="WARN">
