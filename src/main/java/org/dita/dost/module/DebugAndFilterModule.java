--- conflicted
+++ resolved
@@ -147,7 +147,7 @@
 
     InputSource in = null;
     try {
-      reader.setErrorHandler(new DITAOTXMLErrorHandler(currentFile.toString(), logger));
+      reader.setErrorHandler(new DITAOTXMLErrorHandler(currentFile.toString(), logger, processingMode));
 
       XMLReader parser = XMLUtils.getXmlReader(f.format).orElse(reader);
       XMLReader xmlSource = parser;
@@ -190,59 +190,9 @@
         if (MAP_MAP.matches(typeFilter.getDitaClass())) {
           f.format = ATTR_FORMAT_VALUE_DITAMAP;
         } else {
-<<<<<<< HEAD
-          f.format = ATTR_FORMAT_VALUE_DITA;
-=======
-            validateMap = Collections.emptyMap();
-            defaultValueMap = Collections.emptyMap();
-        }
-        if (profilingEnabled) {
-            filterUtils = baseFilterUtils.refine(subjectSchemeReader.getSubjectSchemeMap());
-        }
-
-        InputSource in = null;
-        try {
-            reader.setErrorHandler(new DITAOTXMLErrorHandler(currentFile.toString(), logger, processingMode));
-
-            XMLReader parser = XMLUtils.getXmlReader(f.format).orElse(reader);
-            XMLReader xmlSource = parser;
-            for (final XMLFilter filter: getProcessingPipe(currentFile)) {
-                filter.setParent(xmlSource);
-                xmlSource = filter;
-            }
-            // ContentHandler must be reset so e.g. Saxon 9.1 will reassign ContentHandler
-            // when reusing filter with multiple Transformers.
-            xmlSource.setContentHandler(null);
-
-            try {
-                final LexicalHandler lexicalHandler = new DTDForwardHandler(xmlSource);
-                parser.setProperty("http://xml.org/sax/properties/lexical-handler", lexicalHandler);
-                parser.setFeature("http://xml.org/sax/features/lexical-handler", true);
-            } catch (final SAXNotRecognizedException e) {}
-
-            in = new InputSource(f.src.toString());
-
-            final ContentHandler result = job.getStore().getContentHandler(outputFile.toURI());
-
-            xmlSource.setContentHandler(result);
-            xmlSource.parse(in);
-        } catch (final RuntimeException e) {
-            throw e;
-        } catch (final Exception e) {
-            logger.error(e.getMessage(), e) ;
-        } finally {
-            try {
-                close(in);
-            } catch (final IOException e) {
-                logger.error(e.getMessage(), e) ;
-            }
-        }
-
-        if (isFormatDita(f.format)) {
-            f.format = ATTR_FORMAT_VALUE_DITA;
->>>>>>> e7b6b07f
-        }
-      }
+      f.format = ATTR_FORMAT_VALUE_DITA;
+    }
+  }
     }
   }
 
