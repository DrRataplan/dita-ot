--- conflicted
+++ resolved
@@ -9,6 +9,7 @@
 package org.dita.dost.module;
 
 import static java.util.stream.Collectors.toMap;
+import static org.dita.dost.util.Configuration.configuration;
 import static org.dita.dost.util.Constants.*;
 import static org.dita.dost.util.Job.*;
 import static org.dita.dost.util.URLUtils.*;
@@ -159,19 +160,15 @@
                 res.add(processTopic(f, rootScope, f.isResourceOnly));
             }
         }
-<<<<<<< HEAD
-
+
+        final List<ResolveTask> deduped = removeDuplicateResolveTargets(res);
         if (fileInfoFilter != null) {
-            return adjustResourceRenames(res.stream()
+            return adjustResourceRenames(deduped.stream()
                     .filter(rs -> fileInfoFilter.accept(rs.in))
                     .collect(Collectors.toList()));
         } else {
-            return adjustResourceRenames(res);
-        }
-=======
-        final List<ResolveTask> deduped = removeDuplicateResolveTargets(res);
-        return adjustResourceRenames(deduped);
->>>>>>> 3c3c0387
+            return adjustResourceRenames(deduped);
+        }
     }
 
     /** Remove duplicate sources within the same scope */
