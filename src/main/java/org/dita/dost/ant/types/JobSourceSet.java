--- conflicted
+++ resolved
@@ -50,13 +50,7 @@
         if (res == null) {
             final Job job = getJob();
             res = new ArrayList<>();
-<<<<<<< HEAD
             for (final FileInfo f : job.getFileInfo(this::filter)) {
-=======
-            for (final Job.FileInfo f : job.getFileInfo(f -> (formats.isEmpty() || formats.contains(f.format)) &&
-                    (hasConref == null || f.hasConref == hasConref) &&
-                    (isResourceOnly == null || f.isResourceOnly == isResourceOnly))) {
->>>>>>> 7013126d
                 log("Scanning for " + f.file.getPath(), Project.MSG_VERBOSE);
                 final File tempFile = new File(job.tempDir, f.file.getPath());
                 if (tempFile.exists()) {
@@ -140,7 +134,7 @@
     }
 
     private boolean filter(final FileInfo f) {
-        return (format == null || (format.equals(f.format)/* || (format.equals(ATTR_FORMAT_VALUE_DITA) && f.format == null)*/)) &&
+        return (formats == null || (formats.contains(f.format)/* || (format.equals(ATTR_FORMAT_VALUE_DITA) && f.format == null)*/)) &&
                 (hasConref == null || f.hasConref == hasConref) &&
                 (isInput == null || f.isInput == isInput) &&
                 (isResourceOnly == null || f.isResourceOnly == isResourceOnly);
